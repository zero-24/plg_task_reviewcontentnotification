--- conflicted
+++ resolved
@@ -101,9 +101,7 @@
         $limitItemsPerRun       = $event->getArgument('params')->limit_items_per_run ?? 20;
         $specificEmail          = $event->getArgument('params')->email ?? '';
         $forcedLanguage         = $event->getArgument('params')->language_override ?? 'user';
-<<<<<<< HEAD
         $aggretateEmail         = (bool)($event->getArgument('params')->aggregate_email ?? false);
-=======
 
         // Who should recieive the notification
         $whoEmail = [];
@@ -116,7 +114,6 @@
         if ((bool) ($event->getArgument('params')->who_email_super ?? false)) {
             $whoEmail[] = 'super';
         }
->>>>>>> 9a7877f2
 
         // Get all articles to send notifications about
         $articlesToNotify = $this->getContentThatShouldBeNotified($dateModifier, $categoriesToCheck, $categoriesInclude, $dateModifierType, $limitItemsPerRun);
