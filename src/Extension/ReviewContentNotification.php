<?php

declare(strict_types=1);

/**
 * ReviewContentNotification Task Plugin
 *
 * @copyright  Copyright (C) 2024 Tobias Zulauf All rights reserved.
 * @license    http://www.gnu.org/licenses/gpl-2.0.txt GNU General Public License Version 2 or later
 */

namespace Joomla\Plugin\Task\ReviewContentNotification\Extension;

use Joomla\CMS\Access\Access;
use Joomla\CMS\Date\Date;
use Joomla\CMS\Factory;
use Joomla\CMS\Language\Text;
use Joomla\CMS\Mail\Exception\MailDisabledException;
use Joomla\CMS\Mail\MailTemplate;
use Joomla\CMS\Plugin\CMSPlugin;
use Joomla\CMS\Router\Route;
use Joomla\CMS\Table\Asset;
use Joomla\CMS\Uri\Uri;
use Joomla\CMS\User\UserFactoryInterface;
use Joomla\Component\Content\Site\Helper\RouteHelper;
use Joomla\Component\Scheduler\Administrator\Event\ExecuteTaskEvent;
use Joomla\Component\Scheduler\Administrator\Task\Status;
use Joomla\Component\Scheduler\Administrator\Traits\TaskPluginTrait;
use Joomla\Database\DatabaseAwareTrait;
use Joomla\Database\ParameterType;
use Joomla\Event\SubscriberInterface;
use PHPMailer\PHPMailer\Exception as phpMailerException;

// phpcs:disable PSR1.Files.SideEffects
\defined('_JEXEC') or die;
// phpcs:enable PSR1.Files.SideEffects

/**
 * A task plugin. Checks for articles which should be revied after a give time and sends an eMail to the author once an article has been found
 *
 * @since 1.0.0
 */
final class ReviewContentNotification extends CMSPlugin implements SubscriberInterface
{
    use DatabaseAwareTrait;
    use TaskPluginTrait;

    /**
     * @var string[]
     * @since 1.0.0
     */
    private const TASKS_MAP = [
        'check.reviewcontent' => [
            'langConstPrefix' => 'PLG_TASK_REVIEWCONTENTNOTIFICATION_SEND',
            'method'          => 'checkReviewContentNotification',
            'form'            => 'sendForm',
        ],
    ];

    /**
     * @var boolean
     *
     * @since 1.0.0
     */
    protected $autoloadLanguage = true;

    /**
     * @inheritDoc
     *
     * @return string[]
     *
     * @since 1.0.0
     */
    public static function getSubscribedEvents(): array
    {
        return [
            'onTaskOptionsList'    => 'advertiseRoutines',
            'onExecuteTask'        => 'standardRoutineHandler',
            'onContentPrepareForm' => 'enhanceTaskItemForm',
        ];
    }

    /**
     * Method to check and send the notification for the articles
     *
     * @param   ExecuteTaskEvent  $event  The `onExecuteTask` event.
     *
     * @return integer  The routine exit code.
     *
     * @since  1.0.0
     * @throws \Exception
     */
    private function checkReviewContentNotification(ExecuteTaskEvent $event): int
    {
        // Load the parameters
<<<<<<< HEAD
        $dateModifier                 = $event->getArgument('params')->date_modifier ?? '2';
        $dateModifierType             = $event->getArgument('params')->date_modifier_type ?? 'years';
        $secondNotification           = $event->getArgument('params')->second_notification ?? 0;
        $secondDateModifier           = $event->getArgument('params')->second_date_modifier ?? '2';
        $secondDateModifierType       = $event->getArgument('params')->second_date_modifier_type ?? 'months';
        $categoriesToCheck            = $event->getArgument('params')->categories_to_check ?? [];
        $categoriesInclude            = (bool)($event->getArgument('params')->categories_include ?? true);
        $limitItemsPerRun             = $event->getArgument('params')->limit_items_per_run ?? 20;
        $specificEmail                = $event->getArgument('params')->email ?? '';
        $whoEmail                     = $event->getArgument('params')->who_email ?? [];
        $forcedLanguage               = $event->getArgument('params')->language_override ?? 'user';
        $aggretateEmail               = (bool)($event->getArgument('params')->aggregate_email ?? false);
=======
        $dateModifier           = $event->getArgument('params')->date_modifier ?? '2';
        $dateModifierType       = $event->getArgument('params')->date_modifier_type ?? 'years';
        $secondNotification     = $event->getArgument('params')->second_notification ?? 0;
        $secondDateModifier     = $event->getArgument('params')->second_date_modifier ?? '2';
        $secondDateModifierType = $event->getArgument('params')->second_date_modifier_type ?? 'months';
        $categoriesToCheck      = $event->getArgument('params')->categories_to_check ?? [];
        $categoriesInclude      = (bool)($event->getArgument('params')->categories_include ?? true);
        $limitItemsPerRun       = $event->getArgument('params')->limit_items_per_run ?? 20;
        $specificEmail          = $event->getArgument('params')->email ?? '';
        $whoEmail               = $event->getArgument('params')->who_email ?? [];
        $forcedLanguage         = $event->getArgument('params')->language_override ?? 'user';
>>>>>>> e8799fba
        // Get all articles to send notifications about
        $articlesToNotify = $this->getContentThatShouldBeNotified($dateModifier, $categoriesToCheck, $categoriesInclude, $dateModifierType, $limitItemsPerRun);

        if (\is_array($articlesToNotify)) {
            $limitItemsPerRun -= \count($articlesToNotify);
        }

        // Check whether we do have second emails to send
        $secondNotificataionArticles = $this->getArticlesToSendSecondNotificationFor($categoriesToCheck, $categoriesInclude, $limitItemsPerRun);

        // If there are no articles to send notifications to we don't have to notify anyone about anything. This is NOT a duplicate check.
        if (
            (empty($articlesToNotify) || $articlesToNotify === false) &&
            (empty($secondNotificataionArticles) || $secondNotificataionArticles === false)
        ) {
            $this->logTask('ReviewContentNotification end');

            return Status::OK;
        }

<<<<<<< HEAD
        $aggregations = [];
        if ($this->getApplication()->isClient('cli') && '' === $this->getApplication()->get('live_site', '')) {
            $this->getApplication()->enqueueMessage(Text::_('PLG_TASK_REVIEWCONTENTNOTIFICATION_MISSING_LIVE_SITE'), 'warning');
            $liveSite = '/';
        } else {
            $liveSite = str_replace('/administrator', '', Uri::base());
        }
=======

>>>>>>> e8799fba

        /*
         * Load the appropriate language. We try to load English (UK), the current user's language and the forced
         * language preference, in this order. This ensures that we'll never end up with untranslated strings in the
         * update email which would make Joomla! seem bad. So, please, if you don't fully understand what the
         * following code does DO NOT TOUCH IT. It makes the difference between a hobbyist CMS and a professional
         * solution!
         */
        $jLanguage = $this->getApplication()->getLanguage();
        $jLanguage->load('plg_task_reviewcontentnotification', JPATH_ADMINISTRATOR, 'en-GB', true, true);
        $jLanguage->load('plg_task_reviewcontentnotification', JPATH_ADMINISTRATOR, null, true, false);

        $currentSiteLanguage = $this->getApplication()->get('language', 'en-GB');


        foreach ($articlesToNotify as $articleId => $articleValue) {
            // Let's find out the email addresses to notify
            $recipients = $this->getRecipientsArray($specificEmail, $whoEmail, $currentSiteLanguage, $articleValue, $forcedLanguage);
            if (empty($recipients)) {
                $this->logTask('Empty recipients for article id: ' . $articleValue->id);
                continue;
            }

            // Build the content URL
            $contentUrl = RouteHelper::getArticleRoute($articleValue->id, $articleValue->catid, $articleValue->language);

            // Send the emails to the recipients
            foreach ($recipients as $recipient) {
                // Loading the preferred (forced) language or the site language
                $jLanguage->load('plg_task_reviewcontentnotification', JPATH_ADMINISTRATOR, $recipient['language'], true, false);
                $backendURL = Route::link('administrator', 'index.php?option=com_content&task=article.edit&id=' . $articleValue->id, false, 0, true);

                /**
                 * Some third party security solutions require a secret query parameter to allow log in to the administrator
                 * backend of the site. The link generated above will be invalid and could probably block the user out of their
                 * site, confusing them (they can't understand the third party security solution is not part of Joomla! proper).
                 * So, we're calling the onBuildAdministratorLoginURL system plugin event to let these third party solutions
                 * add any necessary secret query parameters to the URL. The plugins are supposed to have a method with the
                 * signature:
                 *
                 * public function onBuildAdministratorLoginURL(Uri &$uri);
                 *
                 * The plugins should modify the $uri object directly and return null.
                 */
                $this->getApplication()->triggerEvent('onBuildAdministratorLoginURL', [&$backendURL]);

                // Replace merge codes with their values
                $substitutions = [
                    'title'         => $articleValue->title,
                    'public_url'    => Route::link('site', $contentUrl, true, 0, true),
                    'sitename'      => $this->getApplication()->get('sitename'),
                    'url'           => $liveSite,
                    'last_modified' => Factory::getDate($articleValue->modified)->format(Text::_('DATE_FORMAT_FILTER_DATETIME')),
                    'created'       => Factory::getDate($articleValue->created)->format(Text::_('DATE_FORMAT_FILTER_DATETIME')),
                    'edit_url'      => Route::link('site', $contentUrl . '&task=article.edit&a_id=' . $articleValue->id . '&return=' . base64_encode(Uri::base()), false, 0, true),
                    'backend_url'   => $backendURL,
                    'date_modifier' => $dateModifier,
                ];
                if ($aggretateEmail) {
                    $aggregations[$recipient['email']] ??= [];
                    $aggregations[$recipient['email']][] = ['recipient' => $recipient, 'substitutions' => $substitutions];
                } else {
                    try {
                        $mailer = new MailTemplate('plg_task_reviewcontentnotification.not_modified_mail', $recipient['language']);
                        $mailer->addRecipient($recipient['email']);
                        $mailer->addTemplateData($substitutions);
                        $mailer->send();
                    } catch (MailDisabledException | phpMailerException $exception) {
                        try {
                            $this->logTask($jLanguage->_($exception->getMessage()));
                        } catch (\RuntimeException) {
                            return Status::KNOCKOUT;
                        }
                    }
                }
            }

            $this->addArticleToTheLogTable($articleValue->id, $secondDateModifier, $secondDateModifierType);
        }

        $ret = $this->sendAggregations($aggregations, $dateModifier, 'plg_task_reviewcontentnotification.not_modified_mail', $jLanguage);
        if ($ret !== Status::OK) {
            return $ret;
        }

        $aggregations = [];

        // SECOND NOTIFICATIONS

        // Check whether we should send second eMails
        if (!$secondNotification) {
            $this->logTask('ReviewContentNotification end');

            return Status::OK;
        }

        if (empty($secondNotificataionArticles)) {
            $this->logTask('ReviewContentNotification end');

            return Status::OK;
        }


        // Collect information and send the second eMails
        foreach ($secondNotificataionArticles as $key => $secondNotificationValue) {
            $lastNotificationDate = new Date($this->getLastNotificationDateByArticleId($secondNotificationValue->id));
            $articleLastModifed   = new Date($secondNotificationValue->modified);

            if ($articleLastModifed > $lastNotificationDate) {
                // The article has been modified between the last notification and today, remove it from the log table and continue
                $this->removeArticleIdFromLogTabele($secondNotificationValue->id);

                continue;
            }

            // Check whether the second email has been send already
            if ($this->hasTheSecondMailBeenSendAlready($secondNotificationValue->id)) {
                continue;
            }

            // Check whether we need to send the second email now
            $secondNotificationDate = new Date($this->getSecondNotificationDateByArticleId($secondNotificationValue->id));
            $today                  = new Date('now');

            if ($secondNotificationDate > $today) {
                continue;
            }

            // Let's find out the email addresses to notify
            $recipients = $this->getRecipientsArray($specificEmail, $whoEmail, $currentSiteLanguage, $secondNotificationValue, $forcedLanguage);

            if (empty($recipients)) {
                $this->logTask('Empty recipients for article id: ' . $articleValue->id);
                continue;
            }

            // Build the content URL
            $contentUrl = RouteHelper::getArticleRoute($secondNotificationValue->id, $secondNotificationValue->catid, $secondNotificationValue->language);

            // Send the emails to the recipients
            foreach ($recipients as $recipient) {
                // Loading the preferred (forced) language or the site language
                $jLanguage->load('plg_task_reviewcontentnotification', JPATH_ADMINISTRATOR, $recipient['language'], true, false);

                $backendURL = Route::link('administrator', 'index.php?option=com_content&task=article.edit&id=' . $articleValue->id, false, 0, true);

                /**
                 * Some third party security solutions require a secret query parameter to allow log in to the administrator
                 * backend of the site. The link generated above will be invalid and could probably block the user out of their
                 * site, confusing them (they can't understand the third party security solution is not part of Joomla! proper).
                 * So, we're calling the onBuildAdministratorLoginURL system plugin event to let these third party solutions
                 * add any necessary secret query parameters to the URL. The plugins are supposed to have a method with the
                 * signature:
                 *
                 * public function onBuildAdministratorLoginURL(Uri &$uri);
                 *
                 * The plugins should modify the $uri object directly and return null.
                 */
                $this->getApplication()->triggerEvent('onBuildAdministratorLoginURL', [&$backendURL]);

                // Replace merge codes with their values
                $substitutions = [
                    'title'         => $secondNotificationValue->title,
                    'public_url'    => Route::link('site', $contentUrl, true, 0, true),
                    'sitename'      => $this->getApplication()->get('sitename'),
                    'url'           => $liveSite,
                    'last_modified' => Factory::getDate($secondNotificationValue->modified)->format(Text::_('DATE_FORMAT_FILTER_DATETIME')),
                    'created'       => Factory::getDate($secondNotificationValue->created)->format(Text::_('DATE_FORMAT_FILTER_DATETIME')),
                    'edit_url'      => Route::link('site', $contentUrl . '&task=article.edit&a_id=' . $secondNotificationValue->id . '&return=' . base64_encode(Uri::base()), false, 0, true),
                    'backend_url'   => $backendURL,
                    'date_modifier' => $dateModifier,
                ];
                if ($aggretateEmail) {
                    $aggregations[$recipient['email']] ??= [];
                    $aggregations[$recipient['email']][] = ['recipient' => $recipient, 'substitutions' => $substitutions];
                } else {
                    try {
                        $mailer = new MailTemplate('plg_task_reviewcontentnotification.second_notification_mail', $recipient['language']);
                        $mailer->addRecipient($recipient['email']);
                        $mailer->addTemplateData($substitutions);
                        $mailer->send();
                    } catch (MailDisabledException | phpMailerException $exception) {
                        try {
                            $this->logTask($jLanguage->_($exception->getMessage()));
                        } catch (\RuntimeException) {
                            return Status::KNOCKOUT;
                        }
                    }
                }
            }

            // The article has been processed the second time we can mark it now with the logging database
            $this->markSecondEmailAsSendInLogTable($secondNotificationValue->id);
        }
        $ret = $this->sendAggregations($aggregations, $dateModifier, 'plg_task_reviewcontentnotification.second_notification_mail', $jLanguage);
        if ($ret !== Status::OK) {
            return $ret;
        }

        $aggregations = [];
        $this->logTask('ReviewContentNotification end');

        return Status::OK;
    }

    private function sendAggregations($aggregations, $dateModifier, $template, $jLanguage)
    {

        if (!$aggregations) {
            return Status::OK;
        }

        foreach ($aggregations as $email => $recipientAggreations) {
            $substitutions = array_column($recipientAggreations, 'substitutions');
            $recipient     = $recipientAggreations[0]['recipient'];



            $listTemplate = Text::_('PLG_TASK_REVIEWCONTENTNOTIFICATION_AGGREGATION_TEMPLATE');
            $list         = array_map(fn ($substitution) => str_replace(
                [
                    '{TITLE}',
                    '{PUBLIC_URL}',
                    '{LAST_MODIFIED}',
                    '{CREATED}',
                    '{EDIT_URL}',
                    '{BACKEND_URL}',
                ],
                [
                    $substitution['title'],
                    $substitution['public_url'],
                    $substitution['last_modified'],
                    $substitution['created'],
                    $substitution['edit_url'],
                    $substitution['backend_url'],
                ],
                $listTemplate
            ), $substitutions);


            $substitutions = [
                'list'          => join("\n", $list),
                'sitename'      => $this->getApplication()->get('sitename'),
                'url'           => str_replace('/administrator', '', Uri::base()),
                'date_modifier' => $dateModifier,
            ];


            try {
                $mailer = new MailTemplate($template, $recipient['language']);
                $mailer->addRecipient($recipient['email']);
                $mailer->addTemplateData($substitutions);
                $mailer->send();
            } catch (MailDisabledException | phpMailerException $exception) {
                try {
                    $this->logTask($jLanguage->_($exception->getMessage()));
                } catch (\RuntimeException) {
                    return Status::KNOCKOUT;
                }
            }
        }
        return Status::OK;
    }

    /**
     * Returns the Super Users email information. If you provide a comma separated $email list
     * we will check that these emails do belong to Super Users and that they have not blocked
     * system emails.
     *
     * @param   null|string  $email  A list of Super Users to email
     *
     * @return  array  The list of Super User emails
     *
     * @since   1.0.0
     */
    private function getSuperUsers($email = null)
    {
        $db     = $this->getDatabase();
        $emails = [];

        // Convert the email list to an array
        if (!empty($email)) {
            $temp   = explode(',', $email);

            foreach ($temp as $entry) {
                $emails[] = trim($entry);
            }

            $emails = array_unique($emails);
        }

        // Get a list of groups which have Super User privileges
        $ret = [];

        try {
            $table     = new Asset($db);
            $rootId    = $table->getRootId();
            $rules     = Access::getAssetRules($rootId)->getData();
            $rawGroups = $rules['core.admin']->getData();
            $groups    = [];

            if (empty($rawGroups)) {
                return $ret;
            }

            foreach ($rawGroups as $g => $enabled) {
                if ($enabled) {
                    $groups[] = $g;
                }
            }

            if (empty($groups)) {
                return $ret;
            }
        } catch (\Exception) {
            return $ret;
        }

        // Get the user IDs of users belonging to the SA groups
        try {
            $query = $db->getQuery(true)
                ->select($db->quoteName('user_id'))
                ->from($db->quoteName('#__user_usergroup_map'))
                ->whereIn($db->quoteName('group_id'), $groups);

            $db->setQuery($query);
            $userIDs = $db->loadColumn(0);

            if (empty($userIDs)) {
                return $ret;
            }
        } catch (\Exception) {
            return $ret;
        }

        // Get the user information for the Super Administrator users
        try {
            $query = $db->getQuery(true)
                ->select($db->quoteName(['id', 'username', 'email']))
                ->from($db->quoteName('#__users'))
                ->whereIn($db->quoteName('id'), $userIDs)
                ->where($db->quoteName('block') . ' = 0')
                ->where($db->quoteName('sendEmail') . ' = 1');

            if (!empty($emails)) {
                $lowerCaseEmails = array_map(strtolower(...), $emails);
                $query->whereIn('LOWER(' . $db->quoteName('email') . ')', $lowerCaseEmails, ParameterType::STRING);
            }

            $db->setQuery($query);
            $ret = $db->loadObjectList();
        } catch (\Exception) {
            return $ret;
        }

        return $ret;
    }

    /**
     * Method to return the content artices that we need to notify the created users for
     *
     * @param  int     $dateModifier       The date modifier setting from the task needs to be resolved to the actuall value
     * @param  array   $categoriesToCheck  The categories that should be checked
     * @param  bool   $categoriesInclude  Include or Exclude categories
     * @param  string  $dateModifierType   The date modifier type like days, months, years
     * @param  int     $limit              Limit the result list for this task run
     *
     * @return array  An array of content articles that we need to notify the created users
     *
     * @since  1.0.0
     */
    private function getContentThatShouldBeNotified(int $dateModifier = 2, array $categoriesToCheck = [], bool $categoriesInclude = true, $dateModifierType = 'years', $limit = 20)
    {
        // Set the date to the base time for checking the item
        $minimumDatetime = new Date('now');
        $minimumDatetime->modify('-' . $dateModifier . ' ' . $dateModifierType);
        $minimumDatetimeSql = $minimumDatetime->toSQL();


        // First get all items from the already send table
        $db    = $this->getDatabase();
        $query = $db->getQuery(true)
            ->select($db->quoteName(['article_id']))
            ->from($db->quoteName('#__content_reviewcontentnotification'));

        $db->setQuery($query);
        $alreadySendToArticleIds = $db->loadColumn();
        $states                  = ['1'];
        // Check the Content Items that should be informed
        $query = $db->getQuery(true)
            ->select($db->quoteName(['id', 'title', 'created', 'modified', 'catid', 'created_by', 'state', 'language']))
            ->from($db->quoteName('#__content'))
            ->where($db->quoteName('modified') . ' < :minimum_datetime')
            // Get only published articles
            ->whereIn($db->quoteName('state'), $states)
            ->setLimit($limit)
            ->bind(':minimum_datetime', $minimumDatetimeSql, ParameterType::STRING);

        if (!empty($categoriesToCheck)) {
            if ($categoriesInclude) {
                $query->whereIn($db->quoteName('catid'), $categoriesToCheck);
            } else {
                $query->whereNotIn($db->quoteName('catid'), $categoriesToCheck);
            }
        }

        // Filter the select if we have any items already send
        if (!empty($alreadySendToArticleIds)) {
            $query->whereNotIn($db->quoteName('id'), $alreadySendToArticleIds);
        }

        $db->setQuery($query);

        // Retrun the result
        return $db->loadObjectList();
    }

    /**
     * Add the current article to the log table with the current and the date for the second notification
     *
     * @param  int     $articleId                 The ID of the article to add to the table
     * @param  int     $secondDateModifier       The date modifier setting for the second email from the task needs to be resolved to the actual value
     * @param  string  $secondDateModifierType   The date modifier type for the second email like days, months, years
     *
     * @return array  An array of content articles that we need to notify the created users
     *
     * @since  1.0.1
     */
    private function addArticleToTheLogTable($articleId, $secondDateModifier, $secondDateModifierType)
    {
        $today              = new Date('now');
        $secondNotification = new Date('now');
        $secondNotification->modify('+' . $secondDateModifier . ' ' . $secondDateModifierType);

        $articleLogEntry                      = new \stdClass();
        $articleLogEntry->article_id          = $articleId;
        $articleLogEntry->last_notification   = $today->toSQL();
        $articleLogEntry->second_notification = $secondNotification->toSQL();

        return $this->getDatabase()->insertObject('#__content_reviewcontentnotification', $articleLogEntry);
    }

    /**
     * Method to return the content artices that we need to notify the second time
     *
     * @param  array   $categoriesToCheck  The categories that should be checked
     * @param  bool   $categoriesInclude  Include or Exclude categories
     * @param  int     $limit              Limit the result list for this task run
     *
     * @return array  An array of content articles that we need to notify the created users
     *
     * @since  1.0.1
     */
    private function getArticlesToSendSecondNotificationFor(array $categoriesToCheck = [], bool $categoriesInclude = true, int $limit = 20)
    {
        if ($limit <= 0) {
            return [];
        }
        $today    = new Date('now');
        $todaySql = $today->toSQL();
        // Set the date to the base time for checking the item
        // First get all items from the already send table
        $db    = $this->getDatabase();
        $query = $db->getQuery(true)
            ->select($db->quoteName(['article_id']))
            ->from($db->quoteName('#__content_reviewcontentnotification'))
            ->where($db->quoteName('second_notification') . ' < :today')
            ->setLimit($limit)
            ->bind(':today', $todaySql, ParameterType::STRING);

        $db->setQuery($query);
        $alreadySendToArticleIds = $db->loadColumn();
        $states                  = ['1'];
        // Check the Content Items that should be informed
        $query = $db->getQuery(true)
            ->select($db->quoteName(['id', 'title', 'created', 'modified', 'catid', 'created_by', 'state', 'language']))
            ->from($db->quoteName('#__content'))
            // Get only published articles
            ->whereIn($db->quoteName('state'), $states)
            // Get only artilces from a given category
            ->setLimit($limit);

        if (!empty($categoriesToCheck)) {
            if ($categoriesInclude) {
                $query->whereIn($db->quoteName('catid'), $categoriesToCheck);
            } else {
                $query->whereNotIn($db->quoteName('catid'), $categoriesToCheck);
            }
        }

        // Filter the select if we have any items already send
        if (!empty($alreadySendToArticleIds)) {
            $query->whereIn($db->quoteName('id'), $alreadySendToArticleIds);
        }

        $db->setQuery($query);

        // Retrun the result
        return $db->loadObjectList();
    }

    /**
     * Method to return the last notification date for a given article ID
     *
     * @param  int   $articleId  The article ID we want to check
     *
     * @return string  The last notification date for the given article ID
     *
     * @since  1.0.1
     */
    private function getLastNotificationDateByArticleId($articleId)
    {
        $db    = $this->getDatabase();
        $query = $db->getQuery(true)
            ->select($db->quoteName(['last_notification']))
            ->from($db->quoteName('#__content_reviewcontentnotification'))
            ->where($db->quoteName('article_id') . ' = :id')
            ->bind(':id', $articleId, ParameterType::INTEGER);

        $db->setQuery($query);

        return $db->loadResult();
    }

    /**
     * Method to return the last notification date for a given article ID
     *
     * @param  int   $articleId  The article ID we want to check
     *
     * @return string  The last notification date for the given article ID
     *
     * @since  1.0.2
     */
    private function getSecondNotificationDateByArticleId($articleId)
    {
        $db    = $this->getDatabase();
        $query = $db->getQuery(true)
            ->select($db->quoteName(['second_notification']))
            ->from($db->quoteName('#__content_reviewcontentnotification'))
            ->where($db->quoteName('article_id') . ' = :id')
            ->bind(':id', $articleId, ParameterType::INTEGER);

        $db->setQuery($query);

        return $db->loadResult();
    }

    /**
     * Method to return the last notification date for a given article ID
     *
     * @param  string      $specificEmail        The configuration setting with the specific emails
     * @param  array      $whoEmail             Who should receice the notification
     * @param  string      $currentSiteLanguage  The current defaut site language
     * @param  \stdClass   $articleObject        The current article object from the database
     * @param  string      $forcedLanguage       The language to force on the eMail
     *
     * @return array The last notification date for the given article ID
     *
     * @since  1.0.1
     */
    private function getRecipientsArray($specificEmail, $whoEmail, $currentSiteLanguage, $articleObject, $forcedLanguage): array
    {
        $recipients = [];

<<<<<<< HEAD
        //prepare  the value of forcedLanguage for future use.
        //forcedLanguage is used as a 'boolean' as well as value
=======
        // Prepare the value of forcedLanguage for future use. 
        // forcedLanguage is used as a 'boolean' as well as value
>>>>>>> e8799fba
        if ($forcedLanguage !== 'user') {
            $forcedLanguage =  empty($forcedLanguage) ? $currentSiteLanguage : $forcedLanguage;
        }

        if (!empty($specificEmail)) {
            $specificEmails = explode(',', $specificEmail);
            foreach ($specificEmails as $value) {
                if (filter_var($value, FILTER_VALIDATE_EMAIL)) {
                    $recipients[$value] = ['email' => $value, 'language' => $forcedLanguage];
                }
            }
        }
        $users = [];
<<<<<<< HEAD
        if (\in_array('created', $whoEmail)) {
=======

        if (in_array('created', $whoEmail)) {
>>>>>>> e8799fba
            $users[] = $articleObject->created_by ?? 0;
        }

        if (\in_array('modified', $whoEmail)) {
            $users[] = $articleObject->modified_by ?? 0;
        }

        foreach ($users as $user) {
            // Add the author URL for article
            if ($user > 0) {
                $userById = Factory::getContainer()->get(UserFactoryInterface::class)->loadUserById($user);
                if ($userById->id !== null) { //valid user.
                    $email = $userById->email;
                    if ($forcedLanguage === 'user') {
                        $language = $userById->getParam('language', $forcedLanguage);
                    } else {
                        $language =   $forcedLanguage;
                    }
                    //avoid duplicates by using $email as key.
                    $recipients[$email] = ['email' => $email, 'language' => $language];
                }
                // Take the language from the user or the forcedlanguage based on the configuration
            }
        }

        // Add the super users to when we have not got any recipients until now or if configured
        if (\in_array('super', $whoEmail) || empty($recipients)) {
            $superUsers = $this->getSuperUsers();
            foreach ($superUsers as $superUser) {
                // Take the language from the user or the forcedlanguage based on the configuration
                if ($forcedLanguage === 'user') {
                    //all these users should be valid. No need to check the result of loadUserById
                    $language = Factory::getContainer()->get(
                        UserFactoryInterface::class
                    )->loadUserById($superUser->id)->getParam('language', $forcedLanguage);
                    $recipients[$superUser->email] = ['email' => $superUser->email, 'language' => $language];
                } else {
<<<<<<< HEAD
                    //this avoid duplicates.
=======
                    // This avoid duplicates. 
>>>>>>> e8799fba
                    $recipients[$superUser->email] = ['email' => $superUser->email, 'language' => $forcedLanguage];
                }
            }
        }

        return array_values($recipients);
    }

    /**
     * Method to delete the given artilce ID from the logging table
     *
     * @param  int   $articleId  The article ID we want to check
     *
     * @return  void
     *
     * @since  1.0.1
     */
    private function removeArticleIdFromLogTabele($articleId)
    {
        $db    = $this->getDatabase();
        $query = $db->getQuery(true)
            ->delete($db->quoteName('#__content_reviewcontentnotification'))
            ->where($db->quoteName('article_id') . ' = :id')
            ->bind(':id', $articleId, ParameterType::INTEGER);

        $db->setQuery($query);

        return $db->execute();
    }

    /**
     * Mark the second notification as send within the log table
     *
     * @param  int   $articleId  The article ID we want to check
     *
     * @return  bool
     *
     * @since  1.0.1
     */
    private function markSecondEmailAsSendInLogTable($articleId)
    {
        $today = new Date('now');

        $articleLogEntry                           = new \stdClass();
        $articleLogEntry->article_id               = $articleId;
        $articleLogEntry->second_notification_send = $today->toSQL();

        return $this->getDatabase()->updateObject('#__content_reviewcontentnotification', $articleLogEntry, 'article_id');
    }

    /**
     * Method to check whether the second mail for the article has already been send
     *
     * @param  int   $articleId  The article ID we want to check
     *
     * @return  bool
     *
     * @since  1.0.1
     */
    private function hasTheSecondMailBeenSendAlready($articleId): bool
    {
        $db    = $this->getDatabase();
        $query = $db->getQuery(true)
            ->select($db->quoteName(['second_notification_send']))
            ->from($db->quoteName('#__content_reviewcontentnotification'))
            ->where($db->quoteName('article_id') . ' = :id')
            ->bind(':id', $articleId, ParameterType::INTEGER);

        $db->setQuery($query);

        $result = $db->loadResult();

        if (empty($result) || $result === null) {
            return false;
        }

        return true;
    }
}<|MERGE_RESOLUTION|>--- conflicted
+++ resolved
@@ -93,7 +93,6 @@
     private function checkReviewContentNotification(ExecuteTaskEvent $event): int
     {
         // Load the parameters
-<<<<<<< HEAD
         $dateModifier                 = $event->getArgument('params')->date_modifier ?? '2';
         $dateModifierType             = $event->getArgument('params')->date_modifier_type ?? 'years';
         $secondNotification           = $event->getArgument('params')->second_notification ?? 0;
@@ -106,19 +105,7 @@
         $whoEmail                     = $event->getArgument('params')->who_email ?? [];
         $forcedLanguage               = $event->getArgument('params')->language_override ?? 'user';
         $aggretateEmail               = (bool)($event->getArgument('params')->aggregate_email ?? false);
-=======
-        $dateModifier           = $event->getArgument('params')->date_modifier ?? '2';
-        $dateModifierType       = $event->getArgument('params')->date_modifier_type ?? 'years';
-        $secondNotification     = $event->getArgument('params')->second_notification ?? 0;
-        $secondDateModifier     = $event->getArgument('params')->second_date_modifier ?? '2';
-        $secondDateModifierType = $event->getArgument('params')->second_date_modifier_type ?? 'months';
-        $categoriesToCheck      = $event->getArgument('params')->categories_to_check ?? [];
-        $categoriesInclude      = (bool)($event->getArgument('params')->categories_include ?? true);
-        $limitItemsPerRun       = $event->getArgument('params')->limit_items_per_run ?? 20;
-        $specificEmail          = $event->getArgument('params')->email ?? '';
-        $whoEmail               = $event->getArgument('params')->who_email ?? [];
-        $forcedLanguage         = $event->getArgument('params')->language_override ?? 'user';
->>>>>>> e8799fba
+
         // Get all articles to send notifications about
         $articlesToNotify = $this->getContentThatShouldBeNotified($dateModifier, $categoriesToCheck, $categoriesInclude, $dateModifierType, $limitItemsPerRun);
 
@@ -139,7 +126,6 @@
             return Status::OK;
         }
 
-<<<<<<< HEAD
         $aggregations = [];
         if ($this->getApplication()->isClient('cli') && '' === $this->getApplication()->get('live_site', '')) {
             $this->getApplication()->enqueueMessage(Text::_('PLG_TASK_REVIEWCONTENTNOTIFICATION_MISSING_LIVE_SITE'), 'warning');
@@ -147,9 +133,6 @@
         } else {
             $liveSite = str_replace('/administrator', '', Uri::base());
         }
-=======
-
->>>>>>> e8799fba
 
         /*
          * Load the appropriate language. We try to load English (UK), the current user's language and the forced
@@ -714,13 +697,8 @@
     {
         $recipients = [];
 
-<<<<<<< HEAD
-        //prepare  the value of forcedLanguage for future use.
-        //forcedLanguage is used as a 'boolean' as well as value
-=======
         // Prepare the value of forcedLanguage for future use. 
         // forcedLanguage is used as a 'boolean' as well as value
->>>>>>> e8799fba
         if ($forcedLanguage !== 'user') {
             $forcedLanguage =  empty($forcedLanguage) ? $currentSiteLanguage : $forcedLanguage;
         }
@@ -734,12 +712,8 @@
             }
         }
         $users = [];
-<<<<<<< HEAD
+
         if (\in_array('created', $whoEmail)) {
-=======
-
-        if (in_array('created', $whoEmail)) {
->>>>>>> e8799fba
             $users[] = $articleObject->created_by ?? 0;
         }
 
@@ -777,11 +751,7 @@
                     )->loadUserById($superUser->id)->getParam('language', $forcedLanguage);
                     $recipients[$superUser->email] = ['email' => $superUser->email, 'language' => $language];
                 } else {
-<<<<<<< HEAD
-                    //this avoid duplicates.
-=======
                     // This avoid duplicates. 
->>>>>>> e8799fba
                     $recipients[$superUser->email] = ['email' => $superUser->email, 'language' => $forcedLanguage];
                 }
             }
