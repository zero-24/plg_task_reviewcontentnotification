<?php

declare(strict_types=1);

/**
 * ReviewContentNotification Task Plugin
 *
 * @copyright  Copyright (C) 2024 Tobias Zulauf All rights reserved.
 * @license    http://www.gnu.org/licenses/gpl-2.0.txt GNU General Public License Version 2 or later
 */

namespace Joomla\Plugin\Task\ReviewContentNotification\Extension;

use Joomla\CMS\Access\Access;
use Joomla\CMS\Date\Date;
use Joomla\CMS\Factory;
use Joomla\CMS\Language\Text;
use Joomla\CMS\Mail\Exception\MailDisabledException;
use Joomla\CMS\Mail\MailTemplate;
use Joomla\CMS\Plugin\CMSPlugin;
use Joomla\CMS\Router\Route;
use Joomla\CMS\Table\Asset;
use Joomla\CMS\Uri\Uri;
use Joomla\CMS\User\UserFactoryInterface;
use Joomla\Component\Content\Site\Helper\RouteHelper;
use Joomla\Component\Scheduler\Administrator\Event\ExecuteTaskEvent;
use Joomla\Component\Scheduler\Administrator\Task\Status;
use Joomla\Component\Scheduler\Administrator\Traits\TaskPluginTrait;
use Joomla\Database\DatabaseAwareTrait;
use Joomla\Database\ParameterType;
use Joomla\Event\SubscriberInterface;
use PHPMailer\PHPMailer\Exception as phpMailerException;

// phpcs:disable PSR1.Files.SideEffects
\defined('_JEXEC') or die;
// phpcs:enable PSR1.Files.SideEffects

/**
 * A task plugin. Checks for articles which should be revied after a give time and sends an eMail to the author once an article has been found
 *
 * @since 1.0.0
 */
final class ReviewContentNotification extends CMSPlugin implements SubscriberInterface
{
    use DatabaseAwareTrait;
    use TaskPluginTrait;

    /**
     * @var string[]
     * @since 1.0.0
     */
    private const TASKS_MAP = [
        'check.reviewcontent' => [
            'langConstPrefix' => 'PLG_TASK_REVIEWCONTENTNOTIFICATION_SEND',
            'method'          => 'checkReviewContentNotification',
            'form'            => 'sendForm',
        ],
    ];

    /**
     * @var boolean
     *
     * @since 1.0.0
     */
    protected $autoloadLanguage = true;

    /**
     * @inheritDoc
     *
     * @return string[]
     *
     * @since 1.0.0
     */
    public static function getSubscribedEvents(): array
    {
        return [
            'onTaskOptionsList'    => 'advertiseRoutines',
            'onExecuteTask'        => 'standardRoutineHandler',
            'onContentPrepareForm' => 'enhanceTaskItemForm',
        ];
    }

    /**
     * Method to check and send the notification for the articles
     *
     * @param   ExecuteTaskEvent  $event  The `onExecuteTask` event.
     *
     * @return integer  The routine exit code.
     *
     * @since  1.0.0
     * @throws \Exception
     */
    private function checkReviewContentNotification(ExecuteTaskEvent $event): int
    {
        // Load the parameters
        $dateModifier                 = $event->getArgument('params')->date_modifier ?? '2';
        $dateModifierType             = $event->getArgument('params')->date_modifier_type ?? 'years';
        $secondNotification           = $event->getArgument('params')->second_notification ?? 0;
        $secondDateModifier           = $event->getArgument('params')->second_date_modifier ?? '2';
        $secondDateModifierType       = $event->getArgument('params')->second_date_modifier_type ?? 'months';
        $categoriesToCheck            = $event->getArgument('params')->categories_to_check ?? [];
        $categoriesInclude            = (bool)($event->getArgument('params')->categories_include ?? true);
        $limitItemsPerRun             = $event->getArgument('params')->limit_items_per_run ?? 20;
        $specificEmail                = $event->getArgument('params')->email ?? '';
        $whoEmail                     = $event->getArgument('params')->who_email ?? [];
        $forcedLanguage               = $event->getArgument('params')->language_override ?? 'user';
        $aggretateEmail               = (bool)($event->getArgument('params')->aggregate_email ?? false);

        // Get all articles to send notifications about
        $articlesToNotify = $this->getContentThatShouldBeNotified($dateModifier, $categoriesToCheck, $categoriesInclude, $dateModifierType, $limitItemsPerRun);

        if (\is_array($articlesToNotify)) {
            $limitItemsPerRun -= \count($articlesToNotify);
        }

        // Check whether we do have second emails to send
        $secondNotificataionArticles = $this->getArticlesToSendSecondNotificationFor($categoriesToCheck, $categoriesInclude, $limitItemsPerRun);

        // If there are no articles to send notifications to we don't have to notify anyone about anything. This is NOT a duplicate check.
        if (
            (empty($articlesToNotify) || $articlesToNotify === false) &&
            (empty($secondNotificataionArticles) || $secondNotificataionArticles === false)
        ) {
            $this->logTask('ReviewContentNotification end');

            return Status::OK;
        }

        $aggregations = [];
        if ($this->getApplication()->isClient('cli') && '' === $this->getApplication()->get('live_site', '')) {
            $this->getApplication()->enqueueMessage(Text::_('PLG_TASK_REVIEWCONTENTNOTIFICATION_MISSING_LIVE_SITE'), 'warning');
            $liveSite = '/';
        } else {
            $liveSite = str_replace('/administrator', '', Uri::base());
        }

        /*
         * Load the appropriate language. We try to load English (UK), the current user's language and the forced
         * language preference, in this order. This ensures that we'll never end up with untranslated strings in the
         * update email which would make Joomla! seem bad. So, please, if you don't fully understand what the
         * following code does DO NOT TOUCH IT. It makes the difference between a hobbyist CMS and a professional
         * solution!
         */
        $jLanguage = $this->getApplication()->getLanguage();
        $jLanguage->load('plg_task_reviewcontentnotification', JPATH_ADMINISTRATOR, 'en-GB', true, true);
        $jLanguage->load('plg_task_reviewcontentnotification', JPATH_ADMINISTRATOR, null, true, false);

        $currentSiteLanguage = $this->getApplication()->get('language', 'en-GB');


        foreach ($articlesToNotify as $articleId => $articleValue) {
            // Let's find out the email addresses to notify
            $recipients = $this->getRecipientsArray($specificEmail, $whoEmail, $currentSiteLanguage, $articleValue, $forcedLanguage);
            if (empty($recipients)) {
                $this->logTask('Empty recipients for article id: ' . $articleValue->id);
                continue;
            }

            // Build the content URL
            $contentUrl = RouteHelper::getArticleRoute($articleValue->id, $articleValue->catid, $articleValue->language);

            // Send the emails to the recipients
            foreach ($recipients as $recipient) {
                // Loading the preferred (forced) language or the site language
                $jLanguage->load('plg_task_reviewcontentnotification', JPATH_ADMINISTRATOR, $recipient['language'], true, false);
                $backendURL = Route::link('administrator', 'index.php?option=com_content&task=article.edit&id=' . $articleValue->id, false, 0, true);

                /**
                 * Some third party security solutions require a secret query parameter to allow log in to the administrator
                 * backend of the site. The link generated above will be invalid and could probably block the user out of their
                 * site, confusing them (they can't understand the third party security solution is not part of Joomla! proper).
                 * So, we're calling the onBuildAdministratorLoginURL system plugin event to let these third party solutions
                 * add any necessary secret query parameters to the URL. The plugins are supposed to have a method with the
                 * signature:
                 *
                 * public function onBuildAdministratorLoginURL(Uri &$uri);
                 *
                 * The plugins should modify the $uri object directly and return null.
                 */
                $this->getApplication()->triggerEvent('onBuildAdministratorLoginURL', [&$backendURL]);

                // Replace merge codes with their values
                $substitutions = [
                    'title'         => $articleValue->title,
                    'public_url'    => Route::link('site', $contentUrl, true, 0, true),
                    'sitename'      => $this->getApplication()->get('sitename'),
                    'url'           => $liveSite,
                    'last_modified' => Factory::getDate($articleValue->modified)->format(Text::_('DATE_FORMAT_FILTER_DATETIME')),
                    'created'       => Factory::getDate($articleValue->created)->format(Text::_('DATE_FORMAT_FILTER_DATETIME')),
                    'edit_url'      => Route::link('site', $contentUrl . '&task=article.edit&a_id=' . $articleValue->id . '&return=' . base64_encode(Uri::base()), false, 0, true),
                    'backend_url'   => $backendURL,
                    'date_modifier' => $dateModifier,
                ];
                if ($aggretateEmail) {
                    $aggregations[$recipient['email']] ??= [];
                    $aggregations[$recipient['email']][] = ['recipient' => $recipient, 'substitutions' => $substitutions];
                } else {
                    try {
                        $mailer = new MailTemplate('plg_task_reviewcontentnotification.not_modified_mail', $recipient['language']);
                        $mailer->addRecipient($recipient['email']);
                        $mailer->addTemplateData($substitutions);
                        $mailer->send();
                    } catch (MailDisabledException | phpMailerException $exception) {
                        try {
                            $this->logTask($jLanguage->_($exception->getMessage()));
                        } catch (\RuntimeException) {
                            return Status::KNOCKOUT;
                        }
                    }
                }
            }

            $this->addArticleToTheLogTable($articleValue->id, $secondDateModifier, $secondDateModifierType);
        }

        $ret = $this->sendAggregations($aggregations, $dateModifier, 'plg_task_reviewcontentnotification.not_modified_mail', $jLanguage);
        if ($ret !== Status::OK) {
            return $ret;
        }

        $aggregations = [];

        // SECOND NOTIFICATIONS

        // Check whether we should send second eMails
        if (!$secondNotification) {
            $this->logTask('ReviewContentNotification end');

            return Status::OK;
        }

        if (empty($secondNotificataionArticles)) {
            $this->logTask('ReviewContentNotification end');

            return Status::OK;
        }


        // Collect information and send the second eMails
        foreach ($secondNotificataionArticles as $key => $secondNotificationValue) {
            $lastNotificationDate = new Date($this->getLastNotificationDateByArticleId($secondNotificationValue->id));
            $articleLastModifed   = new Date($secondNotificationValue->modified);

            if ($articleLastModifed > $lastNotificationDate) {
                // The article has been modified between the last notification and today, remove it from the log table and continue
                $this->removeArticleIdFromLogTabele($secondNotificationValue->id);

                continue;
            }

            // Check whether the second email has been send already
            if ($this->hasTheSecondMailBeenSendAlready($secondNotificationValue->id)) {
                continue;
            }

            // Check whether we need to send the second email now
            $secondNotificationDate = new Date($this->getSecondNotificationDateByArticleId($secondNotificationValue->id));
            $today                  = new Date('now');
<<<<<<< HEAD

=======
>>>>>>> 1a7023eb
            if ($secondNotificationDate > $today) {
                continue;
            }

            // Let's find out the email addresses to notify
            $recipients = $this->getRecipientsArray($specificEmail, $whoEmail, $currentSiteLanguage, $secondNotificationValue, $forcedLanguage);

            if (empty($recipients)) {
                $this->logTask('Empty recipients for article id: ' . $articleValue->id);
                continue;
            }

            // Build the content URL
            $contentUrl = RouteHelper::getArticleRoute($secondNotificationValue->id, $secondNotificationValue->catid, $secondNotificationValue->language);

            // Send the emails to the recipients
            foreach ($recipients as $recipient) {
                // Loading the preferred (forced) language or the site language
                $jLanguage->load('plg_task_reviewcontentnotification', JPATH_ADMINISTRATOR, $recipient['language'], true, false);

                $backendURL = Route::link('administrator', 'index.php?option=com_content&task=article.edit&id=' . $articleValue->id, false, 0, true);

                /**
                 * Some third party security solutions require a secret query parameter to allow log in to the administrator
                 * backend of the site. The link generated above will be invalid and could probably block the user out of their
                 * site, confusing them (they can't understand the third party security solution is not part of Joomla! proper).
                 * So, we're calling the onBuildAdministratorLoginURL system plugin event to let these third party solutions
                 * add any necessary secret query parameters to the URL. The plugins are supposed to have a method with the
                 * signature:
                 *
                 * public function onBuildAdministratorLoginURL(Uri &$uri);
                 *
                 * The plugins should modify the $uri object directly and return null.
                 */
                $this->getApplication()->triggerEvent('onBuildAdministratorLoginURL', [&$backendURL]);

                // Replace merge codes with their values
                $substitutions = [
                    'title'         => $secondNotificationValue->title,
                    'public_url'    => Route::link('site', $contentUrl, true, 0, true),
                    'sitename'      => $this->getApplication()->get('sitename'),
                    'url'           => $liveSite,
                    'last_modified' => Factory::getDate($secondNotificationValue->modified)->format(Text::_('DATE_FORMAT_FILTER_DATETIME')),
                    'created'       => Factory::getDate($secondNotificationValue->created)->format(Text::_('DATE_FORMAT_FILTER_DATETIME')),
                    'edit_url'      => Route::link('site', $contentUrl . '&task=article.edit&a_id=' . $secondNotificationValue->id . '&return=' . base64_encode(Uri::base()), false, 0, true),
                    'backend_url'   => $backendURL,
                    'date_modifier' => $dateModifier,
                ];
                if ($aggretateEmail) {
                    $aggregations[$recipient['email']] ??= [];
                    $aggregations[$recipient['email']][] = ['recipient' => $recipient, 'substitutions' => $substitutions];
                } else {
                    try {
                        $mailer = new MailTemplate('plg_task_reviewcontentnotification.second_notification_mail', $recipient['language']);
                        $mailer->addRecipient($recipient['email']);
                        $mailer->addTemplateData($substitutions);
                        $mailer->send();
                    } catch (MailDisabledException | phpMailerException $exception) {
                        try {
                            $this->logTask($jLanguage->_($exception->getMessage()));
                        } catch (\RuntimeException) {
                            return Status::KNOCKOUT;
                        }
                    }
                }
            }

            // The article has been processed the second time we can mark it now with the logging database
            $this->markSecondEmailAsSendInLogTable($secondNotificationValue->id);
        }
        $ret = $this->sendAggregations($aggregations, $dateModifier, 'plg_task_reviewcontentnotification.second_notification_mail', $jLanguage);
        if ($ret !== Status::OK) {
            return $ret;
        }

        $aggregations = [];
        $this->logTask('ReviewContentNotification end');

        return Status::OK;
    }

    private function sendAggregations($aggregations, $dateModifier, $template, $jLanguage)
    {

        if (!$aggregations) {
            return Status::OK;
        }

        foreach ($aggregations as $email => $recipientAggreations) {
            $substitutions = array_column($recipientAggreations, 'substitutions');
            $recipient     = $recipientAggreations[0]['recipient'];



            $listTemplate = Text::_('PLG_TASK_REVIEWCONTENTNOTIFICATION_AGGREGATION_TEMPLATE');
            $list         = array_map(fn ($substitution) => str_replace(
                [
                    '{TITLE}',
                    '{PUBLIC_URL}',
                    '{LAST_MODIFIED}',
                    '{CREATED}',
                    '{EDIT_URL}',
                    '{BACKEND_URL}',
                ],
                [
                    $substitution['title'],
                    $substitution['public_url'],
                    $substitution['last_modified'],
                    $substitution['created'],
                    $substitution['edit_url'],
                    $substitution['backend_url'],
                ],
                $listTemplate
            ), $substitutions);


            $substitutions = [
                'list'          => join("\n", $list),
                'sitename'      => $this->getApplication()->get('sitename'),
                'url'           => str_replace('/administrator', '', Uri::base()),
                'date_modifier' => $dateModifier,
            ];


            try {
                $mailer = new MailTemplate($template, $recipient['language']);
                $mailer->addRecipient($recipient['email']);
                $mailer->addTemplateData($substitutions);
                $mailer->send();
            } catch (MailDisabledException | phpMailerException $exception) {
                try {
                    $this->logTask($jLanguage->_($exception->getMessage()));
                } catch (\RuntimeException) {
                    return Status::KNOCKOUT;
                }
            }
        }
        return Status::OK;
    }

    /**
     * Returns the Super Users email information. If you provide a comma separated $email list
     * we will check that these emails do belong to Super Users and that they have not blocked
     * system emails.
     *
     * @param   null|string  $email  A list of Super Users to email
     *
     * @return  array  The list of Super User emails
     *
     * @since   1.0.0
     */
    private function getSuperUsers($email = null)
    {
        $db     = $this->getDatabase();
        $emails = [];

        // Convert the email list to an array
        if (!empty($email)) {
            $temp   = explode(',', $email);

            foreach ($temp as $entry) {
                $emails[] = trim($entry);
            }

            $emails = array_unique($emails);
        }

        // Get a list of groups which have Super User privileges
        $ret = [];

        try {
            $table     = new Asset($db);
            $rootId    = $table->getRootId();
            $rules     = Access::getAssetRules($rootId)->getData();
            $rawGroups = $rules['core.admin']->getData();
            $groups    = [];

            if (empty($rawGroups)) {
                return $ret;
            }

            foreach ($rawGroups as $g => $enabled) {
                if ($enabled) {
                    $groups[] = $g;
                }
            }

            if (empty($groups)) {
                return $ret;
            }
        } catch (\Exception) {
            return $ret;
        }

        // Get the user IDs of users belonging to the SA groups
        try {
            $query = $db->getQuery(true)
                ->select($db->quoteName('user_id'))
                ->from($db->quoteName('#__user_usergroup_map'))
                ->whereIn($db->quoteName('group_id'), $groups);

            $db->setQuery($query);
            $userIDs = $db->loadColumn(0);

            if (empty($userIDs)) {
                return $ret;
            }
        } catch (\Exception) {
            return $ret;
        }

        // Get the user information for the Super Administrator users
        try {
            $query = $db->getQuery(true)
                ->select($db->quoteName(['id', 'username', 'email']))
                ->from($db->quoteName('#__users'))
                ->whereIn($db->quoteName('id'), $userIDs)
                ->where($db->quoteName('block') . ' = 0')
                ->where($db->quoteName('sendEmail') . ' = 1');

            if (!empty($emails)) {
                $lowerCaseEmails = array_map(strtolower(...), $emails);
                $query->whereIn('LOWER(' . $db->quoteName('email') . ')', $lowerCaseEmails, ParameterType::STRING);
            }

            $db->setQuery($query);
            $ret = $db->loadObjectList();
        } catch (\Exception) {
            return $ret;
        }

        return $ret;
    }

    /**
     * Method to return the content artices that we need to notify the created users for
     *
     * @param  int     $dateModifier       The date modifier setting from the task needs to be resolved to the actuall value
     * @param  array   $categoriesToCheck  The categories that should be checked
     * @param  bool   $categoriesInclude  Include or Exclude categories
     * @param  string  $dateModifierType   The date modifier type like days, months, years
     * @param  int     $limit              Limit the result list for this task run
     *
     * @return array  An array of content articles that we need to notify the created users
     *
     * @since  1.0.0
     */
    private function getContentThatShouldBeNotified(int $dateModifier = 2, array $categoriesToCheck = [], bool $categoriesInclude = true, $dateModifierType = 'years', $limit = 20)
    {
        // Set the date to the base time for checking the item
        $minimumDatetime = new Date('now');
        $minimumDatetime->modify('-' . $dateModifier . ' ' . $dateModifierType);
        $minimumDatetimeSql = $minimumDatetime->toSQL();


        // First get all items from the already send table
        $db    = $this->getDatabase();
        $query = $db->getQuery(true)
            ->select($db->quoteName(['article_id']))
            ->from($db->quoteName('#__content_reviewcontentnotification'));

        $db->setQuery($query);
        $alreadySendToArticleIds = $db->loadColumn();
        $states                  = ['1'];
<<<<<<< HEAD
=======

>>>>>>> 1a7023eb
        // Check the Content Items that should be informed
        $query = $db->getQuery(true)
            ->select($db->quoteName(['id', 'title', 'created', 'modified', 'catid', 'created_by', 'state', 'language']))
            ->from($db->quoteName('#__content'))
            ->where($db->quoteName('modified') . ' < :minimum_datetime')
            // Get only published articles
            ->whereIn($db->quoteName('state'), $states)
            ->setLimit($limit)
            ->bind(':minimum_datetime', $minimumDatetimeSql, ParameterType::STRING);

        if (!empty($categoriesToCheck)) {
            if ($categoriesInclude) {
                $query->whereIn($db->quoteName('catid'), $categoriesToCheck);
            } else {
                $query->whereNotIn($db->quoteName('catid'), $categoriesToCheck);
            }
        }

        // Filter the select if we have any items already send
        if (!empty($alreadySendToArticleIds)) {
            $query->whereNotIn($db->quoteName('id'), $alreadySendToArticleIds);
        }

        $db->setQuery($query);

        // Retrun the result
        return $db->loadObjectList();
    }

    /**
     * Add the current article to the log table with the current and the date for the second notification
     *
     * @param  int     $articleId                 The ID of the article to add to the table
     * @param  int     $secondDateModifier       The date modifier setting for the second email from the task needs to be resolved to the actual value
     * @param  string  $secondDateModifierType   The date modifier type for the second email like days, months, years
     *
     * @return array  An array of content articles that we need to notify the created users
     *
     * @since  1.0.1
     */
    private function addArticleToTheLogTable($articleId, $secondDateModifier, $secondDateModifierType)
    {
<<<<<<< HEAD
        $today              = new Date('now');
=======

>>>>>>> 1a7023eb
        $secondNotification = new Date('now');
        $secondNotification->modify('+' . $secondDateModifier . ' ' . $secondDateModifierType);

        $articleLogEntry                      = new \stdClass();
        $articleLogEntry->article_id          = $articleId;
<<<<<<< HEAD
=======
        $today                                = new Date('now');
>>>>>>> 1a7023eb
        $articleLogEntry->last_notification   = $today->toSQL();
        $articleLogEntry->second_notification = $secondNotification->toSQL();

        return $this->getDatabase()->insertObject('#__content_reviewcontentnotification', $articleLogEntry);
    }

    /**
     * Method to return the content artices that we need to notify the second time
     *
     * @param  array   $categoriesToCheck  The categories that should be checked
     * @param  bool   $categoriesInclude  Include or Exclude categories
     * @param  int     $limit              Limit the result list for this task run
     *
     * @return array  An array of content articles that we need to notify the created users
     *
     * @since  1.0.1
     */
    private function getArticlesToSendSecondNotificationFor(array $categoriesToCheck = [], bool $categoriesInclude = true, int $limit = 20)
    {
        if ($limit <= 0) {
            return [];
        }
        $today    = new Date('now');
        $todaySql = $today->toSQL();

        // Set the date to the base time for checking the item
        // First get all items from the already send table
        $db    = $this->getDatabase();
        $query = $db->getQuery(true)
            ->select($db->quoteName(['article_id']))
            ->from($db->quoteName('#__content_reviewcontentnotification'))
            ->where($db->quoteName('second_notification') . ' < :today')
            ->setLimit($limit)
            ->bind(':today', $todaySql, ParameterType::STRING);

        $db->setQuery($query);
        $alreadySendToArticleIds = $db->loadColumn();
<<<<<<< HEAD
        $states                  = ['1'];
=======

        $states = ['1'];

>>>>>>> 1a7023eb
        // Check the Content Items that should be informed
        $query = $db->getQuery(true)
            ->select($db->quoteName(['id', 'title', 'created', 'modified', 'catid', 'created_by', 'state', 'language']))
            ->from($db->quoteName('#__content'))
            // Get only published articles
            ->whereIn($db->quoteName('state'), $states)
            // Get only artilces from a given category
            ->setLimit($limit);

        if (!empty($categoriesToCheck)) {
            if ($categoriesInclude) {
                $query->whereIn($db->quoteName('catid'), $categoriesToCheck);
            } else {
                $query->whereNotIn($db->quoteName('catid'), $categoriesToCheck);
            }
        }

        // Filter the select if we have any items already send
        if (!empty($alreadySendToArticleIds)) {
            $query->whereIn($db->quoteName('id'), $alreadySendToArticleIds);
        }

        $db->setQuery($query);

        // Retrun the result
        return $db->loadObjectList();
    }

    /**
     * Method to return the last notification date for a given article ID
     *
     * @param  int   $articleId  The article ID we want to check
     *
     * @return string  The last notification date for the given article ID
     *
     * @since  1.0.1
     */
    private function getLastNotificationDateByArticleId($articleId)
    {
        $db    = $this->getDatabase();
        $query = $db->getQuery(true)
            ->select($db->quoteName(['last_notification']))
            ->from($db->quoteName('#__content_reviewcontentnotification'))
            ->where($db->quoteName('article_id') . ' = :id')
            ->bind(':id', $articleId, ParameterType::INTEGER);

        $db->setQuery($query);

        return $db->loadResult();
    }

    /**
     * Method to return the last notification date for a given article ID
     *
     * @param  int   $articleId  The article ID we want to check
     *
     * @return string  The last notification date for the given article ID
     *
     * @since  1.0.2
     */
    private function getSecondNotificationDateByArticleId($articleId)
    {
        $db    = $this->getDatabase();
        $query = $db->getQuery(true)
            ->select($db->quoteName(['second_notification']))
            ->from($db->quoteName('#__content_reviewcontentnotification'))
            ->where($db->quoteName('article_id') . ' = :id')
            ->bind(':id', $articleId, ParameterType::INTEGER);

        $db->setQuery($query);

        return $db->loadResult();
    }

    /**
     * Method to return the last notification date for a given article ID
     *
     * @param  string      $specificEmail        The configuration setting with the specific emails
     * @param  array      $whoEmail             Who should receice the notification
     * @param  string      $currentSiteLanguage  The current defaut site language
     * @param  \stdClass   $articleObject        The current article object from the database
     * @param  string      $forcedLanguage       The language to force on the eMail
     *
     * @return array The last notification date for the given article ID
     *
     * @since  1.0.1
     */
    private function getRecipientsArray($specificEmail, $whoEmail, $currentSiteLanguage, $articleObject, $forcedLanguage): array
    {
        $recipients = [];

        // Prepare the value of forcedLanguage for future use.
        // forcedLanguage is used as a 'boolean' as well as value
        if ($forcedLanguage !== 'user') {
            $forcedLanguage =  empty($forcedLanguage) ? $currentSiteLanguage : $forcedLanguage;
        }

        if (!empty($specificEmail)) {
            $specificEmails = explode(',', $specificEmail);
            foreach ($specificEmails as $value) {
                if (filter_var($value, FILTER_VALIDATE_EMAIL)) {
                    $recipients[$value] = ['email' => $value, 'language' => $forcedLanguage];
                }
            }
        }
        $users = [];

        if (\in_array('created', $whoEmail)) {
            $users[] = $articleObject->created_by ?? 0;
        }

        if (\in_array('modified', $whoEmail)) {
            $users[] = $articleObject->modified_by ?? 0;
        }

        foreach ($users as $user) {
            // Add the author URL for article
            if ($user > 0) {
                $userById = Factory::getContainer()->get(UserFactoryInterface::class)->loadUserById($user);
<<<<<<< HEAD
                if ($userById->id !== null) { //valid user.
=======
                if ($userById->id !== null) { // Valid user.
>>>>>>> 1a7023eb
                    $email = $userById->email;
                    if ($forcedLanguage === 'user') {
                        $language = $userById->getParam('language', $forcedLanguage);
                    } else {
                        $language =   $forcedLanguage;
                    }
                    //avoid duplicates by using $email as key.
                    $recipients[$email] = ['email' => $email, 'language' => $language];
                }
                // Take the language from the user or the forcedlanguage based on the configuration
            }
        }

        // Add the super users to when we have not got any recipients until now or if configured
        if (\in_array('super', $whoEmail) || empty($recipients)) {
            $superUsers = $this->getSuperUsers();
            foreach ($superUsers as $superUser) {
                // Take the language from the user or the forcedlanguage based on the configuration
                if ($forcedLanguage === 'user') {
                    //all these users should be valid. No need to check the result of loadUserById
                    $language = Factory::getContainer()->get(
                        UserFactoryInterface::class
                    )->loadUserById($superUser->id)->getParam('language', $forcedLanguage);
                    $recipients[$superUser->email] = ['email' => $superUser->email, 'language' => $language];
                } else {
                    // This avoids duplicates.
                    $recipients[$superUser->email] = ['email' => $superUser->email, 'language' => $forcedLanguage];
                }
            }
        }

        return array_values($recipients);
    }

    /**
     * Method to delete the given artilce ID from the logging table
     *
     * @param  int   $articleId  The article ID we want to check
     *
     * @return  void
     *
     * @since  1.0.1
     */
    private function removeArticleIdFromLogTabele($articleId)
    {
        $db    = $this->getDatabase();
        $query = $db->getQuery(true)
            ->delete($db->quoteName('#__content_reviewcontentnotification'))
            ->where($db->quoteName('article_id') . ' = :id')
            ->bind(':id', $articleId, ParameterType::INTEGER);

        $db->setQuery($query);

        return $db->execute();
    }

    /**
     * Mark the second notification as send within the log table
     *
     * @param  int   $articleId  The article ID we want to check
     *
     * @return  bool
     *
     * @since  1.0.1
     */
    private function markSecondEmailAsSendInLogTable($articleId)
    {
        $today = new Date('now');

        $articleLogEntry                           = new \stdClass();
        $articleLogEntry->article_id               = $articleId;
        $articleLogEntry->second_notification_send = $today->toSQL();

        return $this->getDatabase()->updateObject('#__content_reviewcontentnotification', $articleLogEntry, 'article_id');
    }

    /**
     * Method to check whether the second mail for the article has already been send
     *
     * @param  int   $articleId  The article ID we want to check
     *
     * @return  bool
     *
     * @since  1.0.1
     */
    private function hasTheSecondMailBeenSendAlready($articleId): bool
    {
        $db    = $this->getDatabase();
        $query = $db->getQuery(true)
            ->select($db->quoteName(['second_notification_send']))
            ->from($db->quoteName('#__content_reviewcontentnotification'))
            ->where($db->quoteName('article_id') . ' = :id')
            ->bind(':id', $articleId, ParameterType::INTEGER);

        $db->setQuery($query);

        $result = $db->loadResult();

        if (empty($result) || $result === null) {
            return false;
        }

        return true;
    }
}<|MERGE_RESOLUTION|>--- conflicted
+++ resolved
@@ -256,10 +256,7 @@
             // Check whether we need to send the second email now
             $secondNotificationDate = new Date($this->getSecondNotificationDateByArticleId($secondNotificationValue->id));
             $today                  = new Date('now');
-<<<<<<< HEAD
-
-=======
->>>>>>> 1a7023eb
+
             if ($secondNotificationDate > $today) {
                 continue;
             }
@@ -524,10 +521,7 @@
         $db->setQuery($query);
         $alreadySendToArticleIds = $db->loadColumn();
         $states                  = ['1'];
-<<<<<<< HEAD
-=======
-
->>>>>>> 1a7023eb
+
         // Check the Content Items that should be informed
         $query = $db->getQuery(true)
             ->select($db->quoteName(['id', 'title', 'created', 'modified', 'catid', 'created_by', 'state', 'language']))
@@ -570,20 +564,12 @@
      */
     private function addArticleToTheLogTable($articleId, $secondDateModifier, $secondDateModifierType)
     {
-<<<<<<< HEAD
-        $today              = new Date('now');
-=======
-
->>>>>>> 1a7023eb
         $secondNotification = new Date('now');
         $secondNotification->modify('+' . $secondDateModifier . ' ' . $secondDateModifierType);
 
         $articleLogEntry                      = new \stdClass();
         $articleLogEntry->article_id          = $articleId;
-<<<<<<< HEAD
-=======
         $today                                = new Date('now');
->>>>>>> 1a7023eb
         $articleLogEntry->last_notification   = $today->toSQL();
         $articleLogEntry->second_notification = $secondNotification->toSQL();
 
@@ -621,13 +607,9 @@
 
         $db->setQuery($query);
         $alreadySendToArticleIds = $db->loadColumn();
-<<<<<<< HEAD
-        $states                  = ['1'];
-=======
 
         $states = ['1'];
 
->>>>>>> 1a7023eb
         // Check the Content Items that should be informed
         $query = $db->getQuery(true)
             ->select($db->quoteName(['id', 'title', 'created', 'modified', 'catid', 'created_by', 'state', 'language']))
@@ -747,11 +729,7 @@
             // Add the author URL for article
             if ($user > 0) {
                 $userById = Factory::getContainer()->get(UserFactoryInterface::class)->loadUserById($user);
-<<<<<<< HEAD
-                if ($userById->id !== null) { //valid user.
-=======
                 if ($userById->id !== null) { // Valid user.
->>>>>>> 1a7023eb
                     $email = $userById->email;
                     if ($forcedLanguage === 'user') {
                         $language = $userById->getParam('language', $forcedLanguage);
