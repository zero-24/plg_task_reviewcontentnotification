<?php

/**
 * ReviewContentNotification Task Plugin
 *
 * @copyright  Copyright (C) 2024 Tobias Zulauf All rights reserved.
 * @license    http://www.gnu.org/licenses/gpl-2.0.txt GNU General Public License Version 2 or later
 */

namespace Joomla\Plugin\Task\ReviewContentNotification\Extension;

use Joomla\CMS\Access\Access;
use Joomla\CMS\Date\Date;
use Joomla\CMS\Factory;
use Joomla\CMS\Language\Text;
use Joomla\CMS\Mail\Exception\MailDisabledException;
use Joomla\CMS\Mail\MailTemplate;
use Joomla\CMS\Plugin\CMSPlugin;
use Joomla\CMS\Router\Route;
use Joomla\CMS\Table\Asset;
use Joomla\CMS\Uri\Uri;
use Joomla\CMS\User\UserFactoryInterface;
use Joomla\Component\Content\Site\Helper\RouteHelper;
use Joomla\Component\Scheduler\Administrator\Event\ExecuteTaskEvent;
use Joomla\Component\Scheduler\Administrator\Task\Status;
use Joomla\Component\Scheduler\Administrator\Traits\TaskPluginTrait;
use Joomla\Database\DatabaseAwareTrait;
use Joomla\Database\ParameterType;
use Joomla\Event\SubscriberInterface;
use PHPMailer\PHPMailer\Exception as phpMailerException;

// phpcs:disable PSR1.Files.SideEffects
\defined('_JEXEC') or die;
// phpcs:enable PSR1.Files.SideEffects

/**
 * A task plugin. Checks for articles which should be revied after a give time and sends an eMail to the author once an article has been found
 *
 * @since 1.0.0
 */
final class ReviewContentNotification extends CMSPlugin implements SubscriberInterface
{
    use DatabaseAwareTrait;
    use TaskPluginTrait;

    /**
     * @var string[]
     * @since 1.0.0
     */
    private const TASKS_MAP = [
        'check.reviewcontent' => [
            'langConstPrefix' => 'PLG_TASK_REVIEWCONTENTNOTIFICATION_SEND',
            'method'          => 'checkReviewContentNotification',
            'form'            => 'sendForm',
        ],
    ];

    /**
     * @var boolean
     *
     * @since 1.0.0
     */
    protected $autoloadLanguage = true;

    /**
     * @inheritDoc
     *
     * @return string[]
     *
     * @since 1.0.0
     */
    public static function getSubscribedEvents(): array
    {
        return [
            'onTaskOptionsList'    => 'advertiseRoutines',
            'onExecuteTask'        => 'standardRoutineHandler',
            'onContentPrepareForm' => 'enhanceTaskItemForm',
        ];
    }

    /**
     * Method to check and send the notification for the articles
     *
     * @param   ExecuteTaskEvent  $event  The `onExecuteTask` event.
     *
     * @return integer  The routine exit code.
     *
     * @since  1.0.0
     * @throws \Exception
     */
    private function checkReviewContentNotification(ExecuteTaskEvent $event): int
    {
        // Load the parameters
        $dateModifier           = $event->getArgument('params')->date_modifier ?? '2';
        $dateModifierType       = $event->getArgument('params')->date_modifier_type ?? 'years';
        $secondNotification     = $event->getArgument('params')->second_notification ?? 0;
        $secondDateModifier     = $event->getArgument('params')->second_date_modifier ?? '2';
        $secondDateModifierType = $event->getArgument('params')->second_date_modifier_type ?? 'months';
        $categoriesToCheck      = $event->getArgument('params')->categories_to_check ?? [];
        $categoriesInclude      = (bool)($event->getArgument('params')->categories_include ?? true);
        $limitItemsPerRun       = $event->getArgument('params')->limit_items_per_run ?? 20;
        $specificEmail          = $event->getArgument('params')->email ?? '';
<<<<<<< HEAD
        $whoEmail               = $event->getArgument('params')->who_email ?? 'created';
=======
        $whoEmail               = $event->getArgument('params')->who_email ?? ['created'];
>>>>>>> f02ecb02
        $forcedLanguage         = $event->getArgument('params')->language_override ?? 'user';

        // Get all articles to send notifications about
        $articlesToNotify = $this->getContentThatShouldBeNotified($dateModifier, $categoriesToCheck, $categoriesInclude, $dateModifierType, $limitItemsPerRun);

        if (is_array($articlesToNotify)) {
            $limitItemsPerRun -= \count($articlesToNotify);
        }

        // Check whether we do have second emails to send
        $secondNotificataionArticles = $this->getArticlesToSendSecondNotificationFor($categoriesToCheck, $categoriesInclude, $limitItemsPerRun);

        // If there are no articles to send notifications to we don't have to notify anyone about anything. This is NOT a duplicate check.
        if ((empty($articlesToNotify) || $articlesToNotify === false) &&
            (empty($secondNotificataionArticles) || $secondNotificataionArticles === false)
        ) {
            $this->logTask('ReviewContentNotification end');

            return Status::OK;
        }




        /*
         * Load the appropriate language. We try to load English (UK), the current user's language and the forced
         * language preference, in this order. This ensures that we'll never end up with untranslated strings in the
         * update email which would make Joomla! seem bad. So, please, if you don't fully understand what the
         * following code does DO NOT TOUCH IT. It makes the difference between a hobbyist CMS and a professional
         * solution!
         */
        $jLanguage = $this->getApplication()->getLanguage();
        $jLanguage->load('plg_task_reviewcontentnotification', JPATH_ADMINISTRATOR, 'en-GB', true, true);
        $jLanguage->load('plg_task_reviewcontentnotification', JPATH_ADMINISTRATOR, null, true, false);

        $currentSiteLanguage = $this->getApplication()->get('language', 'en-GB');

        foreach ($articlesToNotify as $articleId => $articleValue) {
            // Let's find out the email addresses to notify
            $recipients = $this->getRecipientsArray($specificEmail, $whoEmail, $currentSiteLanguage, $articleValue, $forcedLanguage);
            if (empty($recipients)) {
                $this->logTask('Empty recipients for article id: ' . $articleValue->id);
                continue;
            }

            // Build the content URL
            $contentUrl = RouteHelper::getArticleRoute($articleValue->id, $articleValue->catid, $articleValue->language);

            // Send the emails to the recipients
            foreach ($recipients as $recipient) {
                // Loading the preferred (forced) language or the site language
                $jLanguage->load('plg_task_reviewcontentnotification', JPATH_ADMINISTRATOR, $recipient['language'], true, false);
                $backendURL = Route::link('administrator', 'index.php?option=com_content&task=article.edit&id=' . $articleValue->id, false, 0, true);

                /**
                 * Some third party security solutions require a secret query parameter to allow log in to the administrator
                 * backend of the site. The link generated above will be invalid and could probably block the user out of their
                 * site, confusing them (they can't understand the third party security solution is not part of Joomla! proper).
                 * So, we're calling the onBuildAdministratorLoginURL system plugin event to let these third party solutions
                 * add any necessary secret query parameters to the URL. The plugins are supposed to have a method with the
                 * signature:
                 *
                 * public function onBuildAdministratorLoginURL(Uri &$uri);
                 *
                 * The plugins should modify the $uri object directly and return null.
                 */
                $this->getApplication()->triggerEvent('onBuildAdministratorLoginURL', [&$backendURL]);

                // Replace merge codes with their values
                $substitutions = [
                    'title'         => $articleValue->title,
                    'public_url'    => Route::link('site', $contentUrl, true, 0, true),
                    'sitename'      => $this->getApplication()->get('sitename'),
                    'url'           => str_replace('/administrator', '', Uri::base()),
                    'last_modified' => Factory::getDate($articleValue->modified)->format(Text::_('DATE_FORMAT_FILTER_DATETIME')),
                    'created'       => Factory::getDate($articleValue->created)->format(Text::_('DATE_FORMAT_FILTER_DATETIME')),
                    'edit_url'      => Route::link('site', $contentUrl . '&task=article.edit&a_id=' . $articleValue->id . '&return=' . base64_encode(Uri::base()), false, 0, true),
                    'backend_url'    => $backendURL,
                    'date_modifier' => $dateModifier,
                ];

                try {
                    $mailer = new MailTemplate('plg_task_reviewcontentnotification.not_modified_mail', $recipient['language']);
                    $mailer->addRecipient($recipient['email']);
                    $mailer->addTemplateData($substitutions);
                    $mailer->send();
                } catch (MailDisabledException | phpMailerException $exception) {
                    try {
                        $this->logTask($jLanguage->_($exception->getMessage()));
                    } catch (\RuntimeException) {
                        return Status::KNOCKOUT;
                    }
                }
            }

            $this->addArticleToTheLogTable($articleValue->id, $secondDateModifier, $secondDateModifierType);
        }

        // SECOND NOTIFICATIONS

        // Check whether we should send second eMails
        if (!$secondNotification) {
            $this->logTask('ReviewContentNotification end');

            return Status::OK;
        }

        if (empty($secondNotificataionArticles)) {
            $this->logTask('ReviewContentNotification end');

            return Status::OK;
        }

        // Collect information and send the second eMails
        foreach ($secondNotificataionArticles as $key => $secondNotificationValue) {
            $lastNotificationDate = new Date($this->getLastNotificationDateByArticleId($secondNotificationValue->id));
            $articleLastModifed = new Date($secondNotificationValue->modified);

            if ($articleLastModifed > $lastNotificationDate) {
                // The article has been modified between the last notification and today, remove it from the log table and continue
                $this->removeArticleIdFromLogTabele($secondNotificationValue->id);

                continue;
            }

            // Check whether the second email has been send already
            if ($this->hasTheSecondMailBeenSendAlready($secondNotificationValue->id)) {
                continue;
            }

            // Check whether we need to send the second email now
            $secondNotificationDate = new Date($this->getSecondNotificationDateByArticleId($secondNotificationValue->id));
            $today = new Date('now');

            if ($secondNotificationDate > $today) {
                continue;
            }

            // Let's find out the email addresses to notify
            $recipients = $this->getRecipientsArray($specificEmail, $whoEmail, $currentSiteLanguage, $secondNotificationValue, $forcedLanguage);

            if (empty($recipients)) {
                $this->logTask('Empty recipients for article id: ' . $articleValue->id);

                continue;
            }

            // Build the content URL
            $contentUrl = RouteHelper::getArticleRoute($secondNotificationValue->id, $secondNotificationValue->catid, $secondNotificationValue->language);

            // Send the emails to the recipients
            foreach ($recipients as $recipient) {
                // Loading the preferred (forced) language or the site language
                $jLanguage->load('plg_task_reviewcontentnotification', JPATH_ADMINISTRATOR, $recipient['language'], true, false);

                $backendURL = Route::link('administrator', 'index.php?option=com_content&task=article.edit&id=' . $articleValue->id, false, 0, true);

                /**
                 * Some third party security solutions require a secret query parameter to allow log in to the administrator
                 * backend of the site. The link generated above will be invalid and could probably block the user out of their
                 * site, confusing them (they can't understand the third party security solution is not part of Joomla! proper).
                 * So, we're calling the onBuildAdministratorLoginURL system plugin event to let these third party solutions
                 * add any necessary secret query parameters to the URL. The plugins are supposed to have a method with the
                 * signature:
                 *
                 * public function onBuildAdministratorLoginURL(Uri &$uri);
                 *
                 * The plugins should modify the $uri object directly and return null.
                 */
                $this->getApplication()->triggerEvent('onBuildAdministratorLoginURL', [&$backendURL]);

                // Replace merge codes with their values
                $substitutions = [
                    'title'         => $secondNotificationValue->title,
                    'public_url'    => Route::link('site', $contentUrl, true, 0, true),
                    'sitename'      => $this->getApplication()->get('sitename'),
                    'url'           => str_replace('/administrator', '', Uri::base()),
                    'last_modified' => Factory::getDate($secondNotificationValue->modified)->format(Text::_('DATE_FORMAT_FILTER_DATETIME')),
                    'created'       => Factory::getDate($secondNotificationValue->created)->format(Text::_('DATE_FORMAT_FILTER_DATETIME')),
                    'edit_url'      => Route::link('site', $contentUrl . '&task=article.edit&a_id=' . $secondNotificationValue->id . '&return=' . base64_encode(Uri::base()), false, 0, true),
                    'backend_url'   => $backendURL,
                    'date_modifier' => $dateModifier,
                ];

                try {
                    $mailer = new MailTemplate('plg_task_reviewcontentnotification.not_modified_mail', $recipient['language']);
                    $mailer->addRecipient($recipient['email']);
                    $mailer->addTemplateData($substitutions);
                    $mailer->send();
                } catch (MailDisabledException | phpMailerException $exception) {
                    try {
                        $this->logTask($jLanguage->_($exception->getMessage()));
                    } catch (\RuntimeException) {
                        return Status::KNOCKOUT;
                    }
                }
            }

            // The article has been processed the second time we can mark it now with the logging database
            $this->markSecondEmailAsSendInLogTable($secondNotificationValue->id);
        }

        $this->logTask('ReviewContentNotification end');

        return Status::OK;
    }

    /**
     * Returns the Super Users email information. If you provide a comma separated $email list
     * we will check that these emails do belong to Super Users and that they have not blocked
     * system emails.
     *
     * @param   null|string  $email  A list of Super Users to email
     *
     * @return  array  The list of Super User emails
     *
     * @since   1.0.0
     */
    private function getSuperUsers($email = null)
    {
        $db     = $this->getDatabase();
        $emails = [];

        // Convert the email list to an array
        if (!empty($email)) {
            $temp   = explode(',', $email);

            foreach ($temp as $entry) {
                $emails[] = trim($entry);
            }

            $emails = array_unique($emails);
        }

        // Get a list of groups which have Super User privileges
        $ret = [];

        try {
            $table     = new Asset($db);
            $rootId    = $table->getRootId();
            $rules     = Access::getAssetRules($rootId)->getData();
            $rawGroups = $rules['core.admin']->getData();
            $groups    = [];

            if (empty($rawGroups)) {
                return $ret;
            }

            foreach ($rawGroups as $g => $enabled) {
                if ($enabled) {
                    $groups[] = $g;
                }
            }

            if (empty($groups)) {
                return $ret;
            }
        } catch (\Exception) {
            return $ret;
        }

        // Get the user IDs of users belonging to the SA groups
        try {
            $query = $db->getQuery(true)
                ->select($db->quoteName('user_id'))
                ->from($db->quoteName('#__user_usergroup_map'))
                ->whereIn($db->quoteName('group_id'), $groups);

            $db->setQuery($query);
            $userIDs = $db->loadColumn(0);

            if (empty($userIDs)) {
                return $ret;
            }
        } catch (\Exception) {
            return $ret;
        }

        // Get the user information for the Super Administrator users
        try {
            $query = $db->getQuery(true)
                ->select($db->quoteName(['id', 'username', 'email']))
                ->from($db->quoteName('#__users'))
                ->whereIn($db->quoteName('id'), $userIDs)
                ->where($db->quoteName('block') . ' = 0')
                ->where($db->quoteName('sendEmail') . ' = 1');

            if (!empty($emails)) {
                $lowerCaseEmails = array_map(strtolower(...), $emails);
                $query->whereIn('LOWER(' . $db->quoteName('email') . ')', $lowerCaseEmails, ParameterType::STRING);
            }

            $db->setQuery($query);
            $ret = $db->loadObjectList();
        } catch (\Exception) {
            return $ret;
        }

        return $ret;
    }

    /**
     * Method to return the content artices that we need to notify the created users for
     *
     * @param  int     $dateModifier       The date modifier setting from the task needs to be resolved to the actuall value
     * @param  array   $categoriesToCheck  The categories that should be checked
     * @param  bool   $categoriesInclude  Include or Exclude categories
     * @param  string  $dateModifierType   The date modifier type like days, months, years
     * @param  int     $limit              Limit the result list for this task run
     *
     * @return array  An array of content articles that we need to notify the created users
     *
     * @since  1.0.0
     */
    private function getContentThatShouldBeNotified(int $dateModifier = 2, array $categoriesToCheck = [], bool $categoriesInclude = true, $dateModifierType = 'years', $limit = 20)
    {
        // Set the date to the base time for checking the item
        $minimumDatetime = new Date('now');
        $minimumDatetime->modify('-' . $dateModifier . ' ' . $dateModifierType);
        $minimumDatetimeSql = $minimumDatetime->toSQL();


        // First get all items from the already send table
        $db    = $this->getDatabase();
        $query = $db->getQuery(true)
            ->select($db->quoteName(['article_id']))
            ->from($db->quoteName('#__content_reviewcontentnotification'));

        $db->setQuery($query);
        $alreadySendToArticleIds = $db->loadColumn();
        $states = ['1'];
        // Check the Content Items that should be informed
        $query = $db->getQuery(true)
            ->select($db->quoteName(['id', 'title', 'created', 'modified', 'catid', 'created_by', 'state', 'language']))
            ->from($db->quoteName('#__content'))
            ->where($db->quoteName('modified') . ' < :minimum_datetime')
            // Get only published articles
            ->whereIn($db->quoteName('state'), $states)
            ->setLimit($limit)
            ->bind(':minimum_datetime', $minimumDatetimeSql, ParameterType::STRING);

        if (!empty($categoriesToCheck)) {
            if ($categoriesInclude) {
                $query->whereIn($db->quoteName('catid'), $categoriesToCheck);
            } else {
                $query->whereNotIn($db->quoteName('catid'), $categoriesToCheck);
            }
        }

        // Filter the select if we have any items already send
        if (!empty($alreadySendToArticleIds)) {
            $query->whereNotIn($db->quoteName('id'), $alreadySendToArticleIds);
        }

        $db->setQuery($query);

        // Retrun the result
        return $db->loadObjectList();
    }

    /**
     * Add the current article to the log table with the current and the date for the second notification
     *
     * @param  int     $articleId                 The ID of the article to add to the table
     * @param  int     $secondDateModifier       The date modifier setting for the second email from the task needs to be resolved to the actual value
     * @param  string  $secondDateModifierType   The date modifier type for the second email like days, months, years
     *
     * @return array  An array of content articles that we need to notify the created users
     *
     * @since  1.0.1
     */
    private function addArticleToTheLogTable($articleId, $secondDateModifier, $secondDateModifierType)
    {
        $today = new Date('now');
        $secondNotification = new Date('now');
        $secondNotification->modify('+' . $secondDateModifier . ' ' . $secondDateModifierType);

        $articleLogEntry = new \stdClass();
        $articleLogEntry->article_id = $articleId;
        $articleLogEntry->last_notification = $today->toSQL();
        $articleLogEntry->second_notification = $secondNotification->toSQL();

        return $this->getDatabase()->insertObject('#__content_reviewcontentnotification', $articleLogEntry);
    }

    /**
     * Method to return the content artices that we need to notify the second time
     *
     * @param  array   $categoriesToCheck  The categories that should be checked
     * @param  bool   $categoriesInclude  Include or Exclude categories
     * @param  int     $limit              Limit the result list for this task run
     *
     * @return array  An array of content articles that we need to notify the created users
     *
     * @since  1.0.1
     */
    private function getArticlesToSendSecondNotificationFor(array $categoriesToCheck = [], bool $categoriesInclude = true, int $limit = 20)
    {
        if ($limit <= 0) {
            return [];
        }
        $today = new Date('now');
        $todaySql = $today->toSQL();
        // Set the date to the base time for checking the item
        // First get all items from the already send table
        $db    = $this->getDatabase();
        $query = $db->getQuery(true)
            ->select($db->quoteName(['article_id']))
            ->from($db->quoteName('#__content_reviewcontentnotification'))
            ->where($db->quoteName('second_notification') . ' < :today')
            ->setLimit($limit)
            ->bind(':today', $todaySql, ParameterType::STRING);

        $db->setQuery($query);
        $alreadySendToArticleIds = $db->loadColumn();
        $states = ['1'];
        // Check the Content Items that should be informed
        $query = $db->getQuery(true)
            ->select($db->quoteName(['id', 'title', 'created', 'modified', 'catid', 'created_by', 'state', 'language']))
            ->from($db->quoteName('#__content'))
            // Get only published articles
            ->whereIn($db->quoteName('state'), $states)
            // Get only artilces from a given category
            ->setLimit($limit);

        if (!empty($categoriesToCheck)) {
            if ($categoriesInclude) {
                $query->whereIn($db->quoteName('catid'), $categoriesToCheck);
            } else {
                $query->whereNotIn($db->quoteName('catid'), $categoriesToCheck);
            }
        }

        // Filter the select if we have any items already send
        if (!empty($alreadySendToArticleIds)) {
            $query->whereIn($db->quoteName('id'), $alreadySendToArticleIds);
        }

        $db->setQuery($query);

        // Retrun the result
        return $db->loadObjectList();
    }

    /**
     * Method to return the last notification date for a given article ID
     *
     * @param  int   $articleId  The article ID we want to check
     *
     * @return string  The last notification date for the given article ID
     *
     * @since  1.0.1
     */
    private function getLastNotificationDateByArticleId($articleId)
    {
        $db    = $this->getDatabase();
        $query = $db->getQuery(true)
            ->select($db->quoteName(['last_notification']))
            ->from($db->quoteName('#__content_reviewcontentnotification'))
            ->where($db->quoteName('article_id') . ' = :id')
            ->bind(':id', $articleId, ParameterType::INTEGER);

        $db->setQuery($query);

        return $db->loadResult();
    }

    /**
     * Method to return the last notification date for a given article ID
     *
     * @param  int   $articleId  The article ID we want to check
     *
     * @return string  The last notification date for the given article ID
     *
     * @since  1.0.2
     */
    private function getSecondNotificationDateByArticleId($articleId)
    {
        $db    = $this->getDatabase();
        $query = $db->getQuery(true)
            ->select($db->quoteName(['second_notification']))
            ->from($db->quoteName('#__content_reviewcontentnotification'))
            ->where($db->quoteName('article_id') . ' = :id')
            ->bind(':id', $articleId, ParameterType::INTEGER);

        $db->setQuery($query);

        return $db->loadResult();
    }

    /**
     * Method to return the last notification date for a given article ID
     *
     * @param  string      $specificEmail        The configuration setting with the specific emails
<<<<<<< HEAD
     * @param  string      $whoEmail             Who should receice the notification
=======
     * @param  array      $whoEmail             Who should receice the notification
>>>>>>> f02ecb02
     * @param  string      $currentSiteLanguage  The current defaut site language
     * @param  \stdClass   $articleObject        The current article object from the database
     * @param  string      $forcedLanguage       The language to force on the eMail
     *
     * @return array The last notification date for the given article ID
     *
     * @since  1.0.1
     */
    private function getRecipientsArray($specificEmail, $whoEmail, $currentSiteLanguage, $articleObject, $forcedLanguage): array
    {
        $recipients = [];

        //prepare  the value of forcedLanguage for future use. 
        //forcedLanguage is used as a 'boolean' as well as value
        if ($forcedLanguage !== 'user') {
            $forcedLanguage =  empty($forcedLanguage) ? $currentSiteLanguage : $forcedLanguage;
        }

        if (!empty($specificEmail)) {
            $specificEmails = explode(',', $specificEmail);
            foreach ($specificEmails as $value) {
                if (filter_var($value, FILTER_VALIDATE_EMAIL)) {
<<<<<<< HEAD
                    $recipients[] = ['email' => $value, 'language' =>  empty($forcedLanguage) ? $currentSiteLanguage : $forcedLanguage];
=======
                    $recipients[$value] = ['email' => $value, 'language' => $forcedLanguage];
>>>>>>> f02ecb02
                }
            }
        }
        $users = [];
        if (in_array('created', $whoEmail)) {
            $users[] = $articleObject->created_by ?? 0;
        }

        if (in_array('modified', $whoEmail)) {
            $users[] = $articleObject->modified_by ?? 0;
        }

        foreach ($users as $user) {
            // Add the author URL for article
            if ($user > 0) {
                $userById = Factory::getContainer()->get(UserFactoryInterface::class)->loadUserById($user);
                if ($userById->id !== Null) { //valid user.
                    $email = $userById->email;
                    if ($forcedLanguage === 'user') {
                        $language = $userById->getParam('language', $forcedLanguage);
                    } else {
                        $language =   $forcedLanguage;
                    }
                    //avoid duplicates by using $email as key.
                    $recipients[$email] = ['email' => $email, 'language' =>  $language];
                }
                // Take the language from the user or the forcedlanguage based on the configuration

<<<<<<< HEAD
        if ($whoEmail == 'none') {
            if (\count($recipients) && $whoEmail == 'none') {
                return $recipients;
            }
            $whoEmail == 'created';
        }

        if ($whoEmail == 'modified') {
            $user = $articleObject->modified_by ?? 0;
        }

        if ($whoEmail == 'created' || $user == 0) {
            $user = $articleObject->created_by ?? 0;
        }
        // Add the author URL for article
        if ($user > 0) {
            // Take the language from the user or the forcedlanguage based on the configuration
            if ($forcedLanguage === 'user') {
                $recipients[] = [
                    'email' => Factory::getContainer()->get(UserFactoryInterface::class)->loadUserById($articleObject->created_by)->email,
                    'language' => Factory::getContainer()->get(UserFactoryInterface::class)->loadUserById($articleObject->created_by)->getParam('language', $currentSiteLanguage)
                ];
            } else {
                $recipients[] = [
                    'email' => Factory::getContainer()->get(UserFactoryInterface::class)->loadUserById($articleObject->created_by)->email,
                    'language' => empty($forcedLanguage) ? $currentSiteLanguage : $forcedLanguage
                ];
=======
>>>>>>> f02ecb02
            }
        }

        // Add the super users to when we have not got any recipients until now or if configured
        if (in_array('super', $whoEmail) || empty($recipients)) {
            $superUsers = $this->getSuperUsers();
            foreach ($superUsers as $superUser) {
                // Take the language from the user or the forcedlanguage based on the configuration
                if ($forcedLanguage === 'user') {
                    //all these users should be valid. No need to check the result of loadUserById
                    $language = Factory::getContainer()->get(
                        UserFactoryInterface::class
                    )->loadUserById($superUser->id)->getParam('language', $forcedLanguage);
                    $recipients[$superUser->email] = ['email' => $superUser->email, 'language' => $language];
                } else {
                    //this avoid duplicates. 
                    $recipients[$superUser->email] = ['email' => $superUser->email, 'language' => $forcedLanguage];
                }
            }
        }
     
        return array_values($recipients);
    }

    /**
     * Method to delete the given artilce ID from the logging table
     *
     * @param  int   $articleId  The article ID we want to check
     *
     * @return  void
     *
     * @since  1.0.1
     */
    private function removeArticleIdFromLogTabele($articleId)
    {
        $db    = $this->getDatabase();
        $query = $db->getQuery(true)
            ->delete($db->quoteName('#__content_reviewcontentnotification'))
            ->where($db->quoteName('article_id') . ' = :id')
            ->bind(':id', $articleId, ParameterType::INTEGER);

        $db->setQuery($query);

        return $db->execute();
    }

    /**
     * Mark the second notification as send within the log table
     *
     * @param  int   $articleId  The article ID we want to check
     *
     * @return  bool
     *
     * @since  1.0.1
     */
    private function markSecondEmailAsSendInLogTable($articleId)
    {
        $today = new Date('now');

        $articleLogEntry = new \stdClass();
        $articleLogEntry->article_id = $articleId;
        $articleLogEntry->second_notification_send = $today->toSQL();

        return $this->getDatabase()->updateObject('#__content_reviewcontentnotification', $articleLogEntry, 'article_id');
    }

    /**
     * Method to check whether the second mail for the article has already been send
     *
     * @param  int   $articleId  The article ID we want to check
     *
     * @return  bool
     *
     * @since  1.0.1
     */
    private function hasTheSecondMailBeenSendAlready($articleId): bool
    {
        $db    = $this->getDatabase();
        $query = $db->getQuery(true)
            ->select($db->quoteName(['second_notification_send']))
            ->from($db->quoteName('#__content_reviewcontentnotification'))
            ->where($db->quoteName('article_id') . ' = :id')
            ->bind(':id', $articleId, ParameterType::INTEGER);

        $db->setQuery($query);

        $result = $db->loadResult();

        if (empty($result) || $result === null) {
            return false;
        }

        return true;
    }
}<|MERGE_RESOLUTION|>--- conflicted
+++ resolved
@@ -100,11 +100,7 @@
         $categoriesInclude      = (bool)($event->getArgument('params')->categories_include ?? true);
         $limitItemsPerRun       = $event->getArgument('params')->limit_items_per_run ?? 20;
         $specificEmail          = $event->getArgument('params')->email ?? '';
-<<<<<<< HEAD
-        $whoEmail               = $event->getArgument('params')->who_email ?? 'created';
-=======
         $whoEmail               = $event->getArgument('params')->who_email ?? ['created'];
->>>>>>> f02ecb02
         $forcedLanguage         = $event->getArgument('params')->language_override ?? 'user';
 
         // Get all articles to send notifications about
@@ -599,11 +595,7 @@
      * Method to return the last notification date for a given article ID
      *
      * @param  string      $specificEmail        The configuration setting with the specific emails
-<<<<<<< HEAD
-     * @param  string      $whoEmail             Who should receice the notification
-=======
      * @param  array      $whoEmail             Who should receice the notification
->>>>>>> f02ecb02
      * @param  string      $currentSiteLanguage  The current defaut site language
      * @param  \stdClass   $articleObject        The current article object from the database
      * @param  string      $forcedLanguage       The language to force on the eMail
@@ -626,11 +618,7 @@
             $specificEmails = explode(',', $specificEmail);
             foreach ($specificEmails as $value) {
                 if (filter_var($value, FILTER_VALIDATE_EMAIL)) {
-<<<<<<< HEAD
-                    $recipients[] = ['email' => $value, 'language' =>  empty($forcedLanguage) ? $currentSiteLanguage : $forcedLanguage];
-=======
                     $recipients[$value] = ['email' => $value, 'language' => $forcedLanguage];
->>>>>>> f02ecb02
                 }
             }
         }
@@ -659,36 +647,6 @@
                 }
                 // Take the language from the user or the forcedlanguage based on the configuration
 
-<<<<<<< HEAD
-        if ($whoEmail == 'none') {
-            if (\count($recipients) && $whoEmail == 'none') {
-                return $recipients;
-            }
-            $whoEmail == 'created';
-        }
-
-        if ($whoEmail == 'modified') {
-            $user = $articleObject->modified_by ?? 0;
-        }
-
-        if ($whoEmail == 'created' || $user == 0) {
-            $user = $articleObject->created_by ?? 0;
-        }
-        // Add the author URL for article
-        if ($user > 0) {
-            // Take the language from the user or the forcedlanguage based on the configuration
-            if ($forcedLanguage === 'user') {
-                $recipients[] = [
-                    'email' => Factory::getContainer()->get(UserFactoryInterface::class)->loadUserById($articleObject->created_by)->email,
-                    'language' => Factory::getContainer()->get(UserFactoryInterface::class)->loadUserById($articleObject->created_by)->getParam('language', $currentSiteLanguage)
-                ];
-            } else {
-                $recipients[] = [
-                    'email' => Factory::getContainer()->get(UserFactoryInterface::class)->loadUserById($articleObject->created_by)->email,
-                    'language' => empty($forcedLanguage) ? $currentSiteLanguage : $forcedLanguage
-                ];
-=======
->>>>>>> f02ecb02
             }
         }
 
