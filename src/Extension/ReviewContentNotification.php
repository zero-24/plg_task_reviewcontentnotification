--- conflicted
+++ resolved
@@ -93,7 +93,6 @@
     private function checkReviewContentNotification(ExecuteTaskEvent $event): int
     {
         // Load the parameters
-<<<<<<< HEAD
         $dateModifier                 = $event->getArgument('params')->date_modifier ?? '2';
         $dateModifierType             = $event->getArgument('params')->date_modifier_type ?? 'years';
         $secondNotification           = $event->getArgument('params')->second_notification ?? 0;
@@ -106,20 +105,6 @@
         $whoEmail                     = $event->getArgument('params')->who_email ?? [];
         $forcedLanguage               = $event->getArgument('params')->language_override ?? 'user';
         $aggretateEmail               = (bool)($event->getArgument('params')->aggregate_email ?? false);
-=======
-        $dateModifier           = $event->getArgument('params')->date_modifier ?? '2';
-        $dateModifierType       = $event->getArgument('params')->date_modifier_type ?? 'years';
-        $secondNotification     = $event->getArgument('params')->second_notification ?? 0;
-        $secondDateModifier     = $event->getArgument('params')->second_date_modifier ?? '2';
-        $secondDateModifierType = $event->getArgument('params')->second_date_modifier_type ?? 'months';
-        $categoriesToCheck      = $event->getArgument('params')->categories_to_check ?? [];
-        $categoriesInclude      = (bool)($event->getArgument('params')->categories_include ?? true);
-        $limitItemsPerRun       = $event->getArgument('params')->limit_items_per_run ?? 20;
-        $specificEmail          = $event->getArgument('params')->email ?? '';
-        $whoEmail               = $event->getArgument('params')->who_email ?? [];
-        $forcedLanguage         = $event->getArgument('params')->language_override ?? 'user';
-
->>>>>>> 02e80cc5
         // Get all articles to send notifications about
         $articlesToNotify = $this->getContentThatShouldBeNotified($dateModifier, $categoriesToCheck, $categoriesInclude, $dateModifierType, $limitItemsPerRun);
 
@@ -140,19 +125,13 @@
             return Status::OK;
         }
 
-<<<<<<< HEAD
         $aggregations = [];
-=======
         if ($this->getApplication()->isClient('cli') && '' === $this->getApplication()->get('live_site', '')) {
             $this->getApplication()->enqueueMessage(Text::_('PLG_TASK_REVIEWCONTENTNOTIFICATION_MISSING_LIVE_SITE'), 'warning');
             $liveSite = '/';
         } else {
             $liveSite = str_replace('/administrator', '', Uri::base());
         }
-
->>>>>>> 02e80cc5
-
-
 
         /*
          * Load the appropriate language. We try to load English (UK), the current user's language and the forced
