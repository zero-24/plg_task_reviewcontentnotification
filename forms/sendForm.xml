--- conflicted
+++ resolved
@@ -91,14 +91,9 @@
 				name="limit_items_per_run"
 				type="number"
 				label="PLG_TASK_REVIEWCONTENTNOTIFICATION_LIMIT_ITEMS_PER_RUN_LABEL"
-<<<<<<< HEAD
-				min="5"
-				step="5"
-=======
 				description="PLG_TASK_REVIEWCONTENTNOTIFICATION_LIMIT_ITEMS_PER_RUN_DESC"
 				min="5"
 				step="1"
->>>>>>> f02ecb02
 				max="500"
 				default="20"
 				hint="20"
@@ -112,18 +107,6 @@
 				description="PLG_TASK_REVIEWCONTENTNOTIFICATION_EMAIL_DESC"
 				default=""
 			/>
-				<field
-				name="who_email"
-				type="list"
-				label="PLG_TASK_REVIEWCONTENTNOTIFICATION__WHO_EMAIL_LBL"
-				description="PLG_TASK_REVIEWCONTENTNOTIFICATION_WHO_EMAIL_DESC"
-				default="created"
-				validate="options"
-			>
-		        <option value="none">PLG_TASK_REVIEWCONTENTNOTIFICATION_WHO_EMAIL_NONE</option>
-				<option value="created">PLG_TASK_REVIEWCONTENTNOTIFICATION_WHO_EMAIL_CREATED</option>
-				<option value="modified">PLG_TASK_REVIEWCONTENTNOTIFICATION_WHO_EMAIL_MODIFIED</option>
-			</field>
 			<field
 				name="who_email"
 				type="checkboxes"
