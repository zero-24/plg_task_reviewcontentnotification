<?xml version="1.0" encoding="UTF-8"?>
<form>
	<fields name="params">
		<fieldset name="task_params">
			<field
				name="date_modifier"
				type="number"
				label="PLG_TASK_REVIEWCONTENTNOTIFICATION_DATE_MODIFIER_LABEL"
				min="1"
				max="365"
				default="2"
				hint="2"
				required="true"
				validate="number"
				filter="integer"
			/>
			<field
				name="date_modifier_type"
				type="list"
				required="true"
				label="PLG_TASK_REVIEWCONTENTNOTIFICATION_DATE_MODIFIER_TYPE_LABEL"
				default="years"
				validate="options"
			>
				<option value="days">PLG_TASK_REVIEWCONTENTNOTIFICATION_DATE_MODIFIER_TYPE_DAYS</option>
				<option value="months">PLG_TASK_REVIEWCONTENTNOTIFICATION_DATE_MODIFIER_TYPE_MONTHS</option>
				<option value="years">PLG_TASK_REVIEWCONTENTNOTIFICATION_DATE_MODIFIER_TYPE_YEARS</option>
			</field>
			<field
				name="second_notification"
				type="radio"
				label="PLG_TASK_REVIEWCONTENTNOTIFICATION_SECOND_NOTIFICATION_LABEL"
				layout="joomla.form.field.radio.switcher"
				default="0"
			>
				<option value="0">JNO</option>
				<option value="1">JYES</option>
			</field>
			<field
				name="second_date_modifier"
				type="number"
				label="PLG_TASK_REVIEWCONTENTNOTIFICATION_SECOND_DATE_MODIFIER_LABEL"
				min="1"
				max="365"
				default="2"
				hint="2"
				required="true"
				validate="number"
				filter="integer"
				showon="second_notification:1"
			/>
			<field
				name="second_date_modifier_type"
				type="list"
				required="true"
				label="PLG_TASK_REVIEWCONTENTNOTIFICATION_SECOND_DATE_MODIFIER_TYPE_LABEL"
				default="months"
				validate="options"
				showon="second_notification:1"
			>
				<option value="days">PLG_TASK_REVIEWCONTENTNOTIFICATION_DATE_MODIFIER_TYPE_DAYS</option>
				<option value="months">PLG_TASK_REVIEWCONTENTNOTIFICATION_DATE_MODIFIER_TYPE_MONTHS</option>
				<option value="years">PLG_TASK_REVIEWCONTENTNOTIFICATION_DATE_MODIFIER_TYPE_YEARS</option>
			</field>
			<field
				name="categories_to_check"
				type="category"
				required="false"
				label="JCATEGORY"
				extension="com_content"
				multiple="true"
				filter="intarray"
				class="multipleCategories"
				layout="joomla.form.field.list-fancy-select"
				hint="JOPTION_SELECT_CATEGORY"
				published="1"
			/>
			<field
				name="categories_include"
				type="radio"
				default="1"
				layout="joomla.form.field.radio.switcher"
				filter="integer"
				showon="categories_to_check!:"
				label="PLG_TASK_REVIEWCONTENTNOTIFICATION_CATEGORIES_INCLUDE_LBL"
				description="PLG_TASK_REVIEWCONTENTNOTIFICATION_CATEGORIES_INCLUDE_DESC"
			>
				<option value="0">PLG_TASK_REVIEWCONTENTNOTIFICATION_JCATEGORY_EXCLUDE</option>
				<option value="1">PLG_TASK_REVIEWCONTENTNOTIFICATION_JCATEGORY_INCLUDE</option>
			</field>
			<field
				name="limit_items_per_run"
				type="number"
				label="PLG_TASK_REVIEWCONTENTNOTIFICATION_LIMIT_ITEMS_PER_RUN_LABEL"
				description="PLG_TASK_REVIEWCONTENTNOTIFICATION_LIMIT_ITEMS_PER_RUN_DESC"
				min="5"
				step="1"
				max="500"
				default="20"
				hint="20"
				validate="number"
				filter="integer"
			/>
			<field
				name="email"
				type="text"
				label="PLG_TASK_REVIEWCONTENTNOTIFICATION_EMAIL_LBL"
				description="PLG_TASK_REVIEWCONTENTNOTIFICATION_EMAIL_DESC"
				default=""
			/>
			<field
				name="who_email"
				type="list"
				label="PLG_TASK_REVIEWCONTENTNOTIFICATION_WHO_EMAIL_LABEL"
				description="PLG_TASK_REVIEWCONTENTNOTIFICATION_WHO_EMAIL_DESC"
				default="created"
				validate="options"
				multiple="true"
				layout="joomla.form.field.list-fancy-select"
			>
				<option value="created">PLG_TASK_REVIEWCONTENTNOTIFICATION_WHO_EMAIL_CREATED</option>
				<option value="modified">PLG_TASK_REVIEWCONTENTNOTIFICATION_WHO_EMAIL_MODIFIED</option>
				<option value="super">PLG_TASK_REVIEWCONTENTNOTIFICATION_WHO_EMAIL_SUPER</option>
			</field>
			<field
				name="language_override"
				type="language"
				label="PLG_TASK_REVIEWCONTENTNOTIFICATION_LANGUAGE_OVERRIDE_LBL"
				description="PLG_TASK_REVIEWCONTENTNOTIFICATION_LANGUAGE_OVERRIDE_DESC"
				default="user"
				client="administrator"
			>
				<option value="">PLG_TASK_REVIEWCONTENTNOTIFICATION_LANGUAGE_OVERRIDE_NONE</option>
				<option value="user">PLG_TASK_REVIEWCONTENTNOTIFICATION_LANGUAGE_OVERRIDE_USER</option>
			</field>

<<<<<<< HEAD
			 <field 
			    name="aggregate_email" 
				type="radio" 
				default="0" 
				layout="joomla.form.field.radio.switcher" 
				filter="integer" 
	
				label="PLG_TASK_REVIEWCONTENTNOTIFICATION_AGGREGATE_EMAIL_LBL" 
				description="PLG_TASK_REVIEWCONTENTNOTIFICATION_AGGREGATE_EMAIL_DESC"
			>
          <option value="0">JNO</option>
          <option value="1">JYES</option>
        </field>
=======
			<field
				name="aggregate_email"
				type="radio"
				default="0"
				layout="joomla.form.field.radio.switcher"
				filter="integer"
				label="PLG_TASK_REVIEWCONTENTNOTIFICATION_AGGREGATE_EMAIL_LBL"
				description="PLG_TASK_REVIEWCONTENTNOTIFICATION_AGGREGATE_EMAIL_DESC"
			>
				<option value="0">JNO</option>
				<option value="1">JYES</option>
			</field>
>>>>>>> f2070ba6
		</fieldset>
	</fields>
</form><|MERGE_RESOLUTION|>--- conflicted
+++ resolved
@@ -134,7 +134,6 @@
 				<option value="user">PLG_TASK_REVIEWCONTENTNOTIFICATION_LANGUAGE_OVERRIDE_USER</option>
 			</field>
 
-<<<<<<< HEAD
 			 <field 
 			    name="aggregate_email" 
 				type="radio" 
@@ -148,20 +147,6 @@
           <option value="0">JNO</option>
           <option value="1">JYES</option>
         </field>
-=======
-			<field
-				name="aggregate_email"
-				type="radio"
-				default="0"
-				layout="joomla.form.field.radio.switcher"
-				filter="integer"
-				label="PLG_TASK_REVIEWCONTENTNOTIFICATION_AGGREGATE_EMAIL_LBL"
-				description="PLG_TASK_REVIEWCONTENTNOTIFICATION_AGGREGATE_EMAIL_DESC"
-			>
-				<option value="0">JNO</option>
-				<option value="1">JYES</option>
-			</field>
->>>>>>> f2070ba6
 		</fieldset>
 	</fields>
 </form>